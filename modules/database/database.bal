--- conflicted
+++ resolved
@@ -1,2605 +1,1310 @@
-<<<<<<< HEAD
-// Copyright 2021 University of Stuttgart
-//
-// Licensed under the Apache License, Version 2.0 (the "License");
-// you may not use this file except in compliance with the License.
-// You may obtain a copy of the License at
-//
-//     http://www.apache.org/licenses/LICENSE-2.0
-//
-// Unless required by applicable law or agreed to in writing, software
-// distributed under the License is distributed on an "AS IS" BASIS,
-// WITHOUT WARRANTIES OR CONDITIONS OF ANY KIND, either express or implied.
-// See the License for the specific language governing permissions and
-// limitations under the License.
-
-import ballerina/io;
-import ballerina/time;
-import ballerina/sql;
-import ballerinax/java.jdbc;
-import ballerina/os;
-import ballerina/mime;
-
-# The connection pool config for sqlite databases.
-sql:ConnectionPool sqlitePool = {
-    maxOpenConnections: 5, // limit the concurrent connections as sqlite is not really concurrency friendly
-    maxConnectionLifeTime: 1800, // limit keepalive to ensure pool resets faster on errors
-    minIdleConnections: 0
-};
-
-# Either "sqlite" or "mariadb"
-# Can also be configured by setting the `QHANA_DB_TYPE` environment variable.
-configurable string dbType = "sqlite";
-
-// sqlite specific config
-# File Path to the sqlite db
-# Can also be configured by setting the `QHANA_DB_PATH` environment variable.
-configurable string dbPath = "qhana-backend.db";
-
-// mariadb specific config
-# Hostname + port for mariadb db
-# Can also be configured by setting the `QHANA_DB_HOST` environment variable.
-configurable string dbHost = "localhost:3306";
-# DB name for mariadb db
-# Can also be configured by setting the `QHANA_DB_NAME` environment variable.
-configurable string dbName = "QHAnaExperiments";
-# DB user for mariadb db
-# Can also be configured by setting the `QHANA_DB_USER` environment variable.
-configurable string dbUser = "QHAna";
-# DB password for mariadb db
-# Can also be configured by setting the `QHANA_DB_PASSWORD` environment variable.
-configurable string dbPassword = "";
-
-
-# Get the db type from the `QHANA_DB_TYPE` environment variable.
-# If not present use the configurable variable `dbType` as fallback.
-#
-# + return - the configured db type
-function getDBType() returns string {
-    string d = os:getEnv("QHANA_DB_TYPE");
-    if (d.length() > 0) {
-        return d;
-    }
-    return dbType;
-}
-
-# The final configured db type.
-final string&readonly configuredDBType = getDBType().cloneReadOnly();
-
-
-# Initialize the database client from the supplied config.
-#
-# Also reads config from environment variables.
-#
-# + return - the created client or an error
-function initClient() returns jdbc:Client|error {
-    // load config from env vars
-    var dbPathLocal = os:getEnv("QHANA_DB_PATH");
-    if (dbPathLocal.length() == 0) {
-        dbPathLocal = dbPath;
-    }
-    var dbHostLocal = os:getEnv("QHANA_DB_HOST");
-    if (dbHostLocal.length() == 0) {
-        dbHostLocal = dbHost;
-    }
-    var dbNameLocal = os:getEnv("QHANA_DB_NAME");
-    if (dbNameLocal.length() == 0) {
-        dbNameLocal = dbName;
-    }
-    var dbUserLocal = os:getEnv("QHANA_DB_USER");
-    if (dbUserLocal.length() == 0) {
-        dbUserLocal = dbUser;
-    }
-    var dbPasswordLocal = os:getEnv("QHANA_DB_PASSWORD");
-    if (dbPasswordLocal.length() == 0) {
-        dbPasswordLocal = dbPassword;
-    }
-
-    // use config options to create db client
-    if configuredDBType == "sqlite" {
-        return new jdbc:Client(string `jdbc:sqlite:${dbPathLocal}`, connectionPool = sqlitePool);
-    } else if configuredDBType == "mariadb" || configuredDBType == "mysql" {
-        string connection = string `jdbc:mariadb://${dbHostLocal}/${dbNameLocal}?user=${dbUserLocal}`;
-        if dbPasswordLocal != "" {
-            string passwordPart = string `&password=${dbPasswordLocal}`;
-            connection = connection + passwordPart;
-        }
-        io:println(connection); // FIXME remove to stop outputting password to stdout
-        return new jdbc:Client(connection);
-    } else {
-        return error(string `Db type ${configuredDBType} is unknownn!`);
-    }
-}
-
-// always provide an initialized dummy jdbc client to circumvent null handling in every method
-# the database client used by all database functions
-final jdbc:Client experimentDB = check initClient();
-
-# A record holding a single row count.
-#
-# + rowCount - the row count
-type RowCount record {
-    int rowCount;
-};
-
-# Database record of plugin endpoints.
-#
-# + url - the URL of the plugin endpoint
-# + 'type - the type of the plugin endpoint
-public type PluginEndpoint record {|
-    string url;
-    string 'type = "PluginRunner";
-|};
-
-# Full database record of plugin endpoints with the database id.
-#
-# + id - the id of the plugin record in the database
-public type PluginEndpointFull record {|
-    readonly int id;
-    *PluginEndpoint;
-|};
-
-// Experiments /////////////////////////////////////////////////////////////////
-
-# Record containing the pure data of an Experiment.
-#
-# + name - The experiment name
-# + description - The experiment description
-public type Experiment record {|
-    string name;
-    string description = "";
-|};
-
-# Record containing the experiment data and the database ID of the Experiment
-#
-# + experimentId - The database id of the record
-public type ExperimentFull record {|
-    readonly int experimentId;
-    *Experiment;
-|};
-
-// Data ////////////////////////////////////////////////////////////////////////
-
-# Database record of references to experiment data.
-#
-# + name - the (file-)name of the experiment data
-# + 'version - the version of the data
-public type ExperimentDataReference record {|
-    string name;
-    int 'version;
-|};
-
-# Record specifying data and content type tags.
-#
-# + dataType - the data type (what kind of data)
-# + contentType - the content type or mimetype (how is the data stored)
-type DataTypeTuple record {|
-    string dataType;
-    string contentType;
-|};
-
-# Database record for experiment data.
-#
-# + location - the path where the data is stored
-# + 'type - the data type of the stored data
-# + contentType - the content type of the stored data
-public type ExperimentData record {|
-    *ExperimentDataReference;
-    string location;
-    string 'type;
-    string contentType;
-|};
-
-# Full database record for experiment data.
-#
-# + dataId - the database id of the record
-# + experimentId - the id of the experiment this data is part of
-public type ExperimentDataFull record {|
-    readonly int dataId;
-    readonly int experimentId;
-    *ExperimentData;
-|};
-
-# Record describing the export configuration for exporting an experiment.
-#
-public type ExperimentExportConfig record {|
-|};
-
-# Experiment export record for exporting experiments as a zip.
-#
-# + name - the (file-)name of the experiment zip
-# + location - the path where the data is stored
-# + fileLength - length of file
-public type ExperimentExportZip record {|
-    string name;
-    string location;
-    int fileLength;
-|};
-
-// Timeline ////////////////////////////////////////////////////////////////////
-
-# Database result progress record.
-#
-# + progressStart - the start value of the progress (defaults to 0)
-# + progressTarget - the target value, e.g., the value where the progress is considered 100% done (defaults to 100)
-# + progressValue - the current progress value
-# + progressUnit - the unit the progress is counted in, e.g., %, minutes, steps, error rate, etc. (defaults to "%")
-public type Progress record {|
-    float? progressStart = 0;
-    float? progressTarget = 100;
-    float? progressValue = ();
-    string? progressUnit = "%";
-|};
-
-# Record of a reference to a timeline step.
-#
-# + experimentId - the experiment id
-# + sequence - the sequence number of the step in the experiment
-public type TimelineStepRef record {|
-    readonly int experimentId;
-    readonly int sequence;
-|};
-
-# Database record of a reference to a timeline step.
-#
-# + stepId - the database id of the timeline step
-public type TimelineStepDbRef record {|
-    readonly int stepId;
-|};
-
-# Database record of a timeline step.
-#
-# + 'start - the time when the timeline step was created
-# + end - the time when a result or error was recorded for the timeline step
-# + status - the current status of the timeline step result
-# + resultQuality - the result quality
-# + resultLog - the log output that is part of the result
-# + processorName - the plugin handling the computation for this step
-# + processorVersion - the version of the plugin
-# + processorLocation - the root URL of the plugin
-# + parameters - the parameters used to invoke the plugin with
-# + parametersContentType - the content type of the serialized parameters
-# + notes - the text of the notes stored for this step
-public type TimelineStep record {|
-    time:Utc 'start;
-    time:Utc? end = ();
-    string status = "PENDING";
-    string resultQuality = "UNKNOWN";
-    string? resultLog = ();
-    string processorName;
-    string? processorVersion = ();
-    string? processorLocation = ();
-    string parameters?; // optional for small requests
-    string parametersContentType = mime:APPLICATION_FORM_URLENCODED;
-    string notes?; // optional for small requests
-    *Progress;
-|};
-
-# Full database record of a timeline step containing the database id of the step.
-public type TimelineStepFull record {|
-    *TimelineStepDbRef;
-    *TimelineStepRef;
-    *TimelineStep;
-|};
-
-# Helper type used in SQL queries to get around issues with converting times 
-# to strings and back in sqlite databases.
-#
-# + 'start - the time when the timeline step was created
-# + end - the time when a result or error was recorded for the timeline step
-# + status - the current status of the timeline step result
-# + resultQuality - the result quality
-# + resultLog - the log output that is part of the result
-# + processorName - the plugin handling the computation for this step
-# + processorVersion - the version of the plugin
-# + processorLocation - the root URL of the plugin
-# + parameters - the parameters used to invoke the plugin with
-# + parametersContentType - the content type of the serialized parameters
-# + notes - the text of the notes stored for this step
-public type TimelineStepSQL record {|
-    *TimelineStepDbRef;
-    *TimelineStepRef;
-    string|time:Utc 'start;
-    string|time:Utc|() end = ();
-    string status = "PENDING";
-    string resultQuality = "UNKNOWN";
-    string? resultLog = ();
-    string processorName;
-    string? processorVersion = ();
-    string? processorLocation = ();
-    string parameters?; // optional for small requests
-    string parametersContentType = mime:APPLICATION_FORM_URLENCODED;
-    string notes?; // optional for small requests
-    *Progress;
-|};
-
-# Database record of a timeline step but with mandatory parameters field.
-#
-# + parameters - the parameters used to invoke the plugin with
-public type TimelineStepWithParams record {|
-    *TimelineStepFull;
-    string parameters;
-|};
-
-# Database record of timeline substeps.
-#
-# + substepId - the string id assigned to the substep by the plugin
-# + href - the URL to the resource accepting the substep input
-# + hrefUi - the URL of the corresponding micro frontend
-# + cleared - a boolean flag to indicate whether the substep is cleared
-public type TimelineSubstep record {|
-    string? substepId;
-    string href;
-    string? hrefUi;
-    int cleared;
-|};
-
-# Full database record of timeline substeps without parameters.
-#
-# + substepNr - 1 based substep index 
-# + stepId - id of associated step
-# + inputData - input data of the substep
-public type TimelineSubstepSQL record {|
-    *TimelineSubstep;
-    int substepNr;
-    int stepId;
-    ExperimentDataReference[] inputData?;
-|};
-
-# Full database record of timeline substeps including parameters.
-#
-# + parameters - the parameters which were input for this substep
-# + parametersContentType - the content type of these parameters
-public type TimelineSubstepWithParams record {|
-    *TimelineSubstepSQL;
-    string parameters;
-    string parametersContentType = mime:APPLICATION_FORM_URLENCODED;
-|};
-
-// Timeline to Data links //////////////////////////////////////////////////////
-
-# Database record of a relation between a timeline step and its input/output data.
-#
-# + stepId - the database id of the timeline step
-# + dataId - the database id of the data
-# + relationType - the type of the relation (e.g. input/output)
-public type StepToData record {|
-    readonly int stepId;
-    readonly int dataId;
-    string relationType;
-|};
-
-public isolated transactional function getPluginEndpointsCount() returns int|error {
-    stream<RowCount, sql:Error?> result = experimentDB->query(`SELECT count(*) AS rowCount FROM PluginEndpoints;`);
-    var count = result.next();
-    check result.close();
-    if count is error {
-        return count;
-    }
-    if count is record {RowCount value;} {
-        return count.value.rowCount;
-    } else {
-        // should never happen based on the sql query
-        return error("Could not determine the plugin endpoint count!");
-    }
-}
-
-public isolated transactional function getPluginEndpoints() returns PluginEndpointFull[]|error {
-    stream<PluginEndpointFull, sql:Error?> endpoints = experimentDB->query(
-        `SELECT id, url, type FROM PluginEndpoints ORDER BY type, url;`
-    );
-
-    PluginEndpointFull[]? endpointList = check from var endpoint in endpoints
-        select endpoint;
-
-    check endpoints.close();
-
-    if endpointList != () {
-        return endpointList;
-    }
-
-    return [];
-}
-
-public isolated transactional function getPluginEndpoint(int endpointId) returns PluginEndpointFull|error {
-    stream<PluginEndpointFull, sql:Error?> endpoints = experimentDB->query(
-        `SELECT id, url, type FROM PluginEndpoints WHERE id=${endpointId};`
-    );
-
-    var endpoint = endpoints.next();
-    check endpoints.close();
-
-    if !(endpoint is sql:Error) && (endpoint != ()) {
-        return endpoint.value;
-    }
-
-    return error(string `Endpoint with id ${endpointId} was not found!`);
-}
-
-public isolated transactional function addPluginEndpoint(*PluginEndpoint endpoint) returns PluginEndpointFull|error {
-    var result = check experimentDB->execute(
-        `INSERT INTO PluginEndpoints (url, type) VALUES (${endpoint.url}, ${endpoint.'type});`
-    );
-
-    var endpointId = result.lastInsertId;
-
-    if !(endpointId is int) {
-        return error("Could not parse last insert id for endpoint.");
-    } else {
-        return {
-            id: endpointId,
-            url: endpoint.url,
-            'type: endpoint.'type
-        };
-    }
-}
-
-public isolated transactional function editPluginEndpoint(int endpointId, string 'type) returns PluginEndpointFull|error {
-    _ = check experimentDB->execute(
-        `UPDATE PluginEndpoints SET type=${'type} WHERE id=${endpointId};`
-    );
-
-    return getPluginEndpoint(endpointId);
-}
-
-public isolated transactional function deletePluginEndpoint(int endpointId) returns error? {
-    var result = experimentDB->execute(
-        `DELETE FROM PluginEndpoints WHERE id=${endpointId};`
-    );
-
-    if result is error {
-        return result;
-    } else {
-        return;
-    }
-}
-
-////////////////////////////////////////////////////////////////////////////////
-// Experiments /////////////////////////////////////////////////////////////////
-////////////////////////////////////////////////////////////////////////////////
-
-# Return the number of experiments in the database.
-#
-# + return - The number of experiments or the encountered error
-public isolated transactional function getExperimentCount() returns int|error {
-    stream<RowCount, sql:Error?> result = experimentDB->query(`SELECT count(*) AS rowCount FROM Experiment;`);
-    var count = result.next();
-    check result.close();
-    if count is error {
-        return count;
-    }
-    if count is record {RowCount value;} {
-        return count.value.rowCount;
-    } else {
-        // should never happen based on the sql query
-        return error("Could not determine the experiment count!");
-    }
-}
-
-# Get the list of experiments from the database.
-#
-# + 'limit - The maximum number of experiments fetched in one call (default: `100`)
-# + offset - The offset applied to the sql query (default: `0`)
-# + return - The list of experiments or the encountered error
-public isolated transactional function getExperiments(int 'limit = 100, int offset = 0) returns ExperimentFull[]|error {
-    stream<ExperimentFull, sql:Error?> experiments = experimentDB->query(
-        `SELECT experimentId, name, description FROM Experiment ORDER BY name ASC LIMIT ${'limit} OFFSET ${offset};`
-    );
-
-    ExperimentFull[]? experimentList = check from var experiment in experiments
-        select experiment;
-
-    check experiments.close();
-
-    if experimentList != () {
-        return experimentList;
-    }
-
-    return [];
-}
-
-# Get a single experiment from the database.
-#
-# + experimentId - The database id of the experiment to fetch
-# + return - The experiment or the encountered error
-public isolated transactional function getExperiment(int experimentId) returns ExperimentFull|error {
-    stream<ExperimentFull, sql:Error?> experiments = experimentDB->query(
-        `SELECT experimentId, name, description FROM Experiment WHERE experimentId = ${experimentId} LIMIT 1;`
-    );
-
-    var experiment = experiments.next();
-    check experiments.close();
-
-    if !(experiment is sql:Error) && (experiment != ()) {
-        return experiment.value;
-    }
-
-    return error(string `Experiment ${experimentId} was not found!`);
-}
-
-# Create a new experiment in the database.
-#
-# + experiment - The data for the new experiment
-# + return - The experiment data including the database id or the encountered error
-public isolated transactional function createExperiment(*Experiment experiment) returns ExperimentFull|error {
-    ExperimentFull? result = ();
-
-    var insertResult = check experimentDB->execute(
-        `INSERT INTO Experiment (name, description) VALUES (${experiment.name}, ${experiment.description});`
-    );
-
-    // extract experiment id and build full experiment data
-    var experimentId = insertResult.lastInsertId;
-    if experimentId is string {
-        fail error("Expected integer id but got a string!");
-    } else if experimentId == () {
-        fail error("Expected the experiment id back but got nothing!");
-    } else {
-        result = {experimentId: experimentId, name: experiment.name, description: experiment.description};
-    }
-
-    if result == () {
-        // this should logically never happen but is included for the compiler
-        return error("Experiment was empty after transaction comitted.");
-    } else {
-        return result;
-    }
-}
-
-# Update an existing experiment in place in the database.
-#
-# + experimentId - The database id of the experiment to update
-# + experiment - The updated data for the existing experiment
-# + return - The updated experiment data including the database id or the encountered error
-public isolated transactional function updateExperiment(int experimentId, *Experiment experiment) returns ExperimentFull|error {
-    _ = check experimentDB->execute(
-        `UPDATE Experiment SET name=${experiment.name}, description=${experiment.description} WHERE experimentId = ${experimentId};`
-    );
-    return {experimentId, name: experiment.name, description: experiment.description};
-}
-
-////////////////////////////////////////////////////////////////////////////////
-// Data ////////////////////////////////////////////////////////////////////////
-////////////////////////////////////////////////////////////////////////////////
-
-# Get the number of data entries for a specific experiment.
-#
-# + experimentId - The experiment id
-# + all - If true count all experiment data including old version, if false count only the newest verwions (e.g. distinct data names)
-# + return - The count or the encountered error
-public isolated transactional function getExperimentDataCount(int experimentId, boolean all = true) returns int|error {
-    stream<RowCount, sql:Error?> result;
-    if all {
-        result = experimentDB->query(`SELECT count(*) AS rowCount FROM ExperimentData WHERE experimentId = ${experimentId};`);
-    } else {
-        result = experimentDB->query(`SELECT count(DISTINCT name) AS rowCount FROM ExperimentData WHERE experimentId = ${experimentId};`);
-    }
-    var count = result.next();
-
-    check result.close();
-    if count is record {RowCount value;} {
-        return count.value.rowCount;
-    } else if count is error {
-        return count;
-    } else {
-        // should never happen based on the sql query
-        return error("Could not determine the experiment count!");
-    }
-}
-
-public isolated transactional function getDataTypesSummary(int experimentId) returns map<string[]>|error {
-    stream<DataTypeTuple, sql:Error?> dataSummaryRaw = experimentDB->query(`SELECT DISTINCT type as dataType, contentType from ExperimentData WHERE experimentId=${experimentId} GROUP BY type ORDER BY type, contentType;`);
-
-    map<string[]> dataSummary = {};
-    check from var dt in dataSummaryRaw
-        do {
-            string[]? contentTypes = dataSummary[dt.dataType];
-            if contentTypes == () {
-                dataSummary[dt.dataType] = [dt.contentType];
-            } else {
-                contentTypes.push(dt.dataType);
-                dataSummary[dt.dataType] = contentTypes;
-            }
-        };
-
-    check dataSummaryRaw.close();
-
-    return dataSummary;
-}
-
-public isolated transactional function getDataList(int experimentId, boolean all = true, int 'limit = 100, int offset = 0) returns ExperimentDataFull[]|error {
-    var baseQuery = `SELECT dataId, experimentId, name, version, location, type, contentType 
-                     FROM ExperimentData WHERE experimentId=${experimentId} `;
-    var baseQuerySuffix = `ORDER BY name ASC, version DESC 
-                           LIMIT ${'limit} OFFSET ${offset};`;
-
-    stream<ExperimentDataFull, sql:Error?> experimentData;
-    if all {
-        experimentData = experimentDB->query(check new ConcatQuery(baseQuery, baseQuerySuffix));
-    } else {
-        var extraFilter = `AND version=(SELECT MAX(t2.version)
-                                FROM ExperimentData AS t2 
-                                WHERE ExperimentData.name=t2.name AND t2.experimentId=${experimentId}) `;
-        experimentData = experimentDB->query(check new ConcatQuery(baseQuery, extraFilter, baseQuerySuffix));
-    }
-
-    ExperimentDataFull[]? experimentDataList = check from var data in experimentData
-        select data;
-
-    check experimentData.close();
-
-    if experimentDataList != () {
-        return experimentDataList;
-    }
-
-    return [];
-}
-
-public isolated transactional function getData(int experimentId, string name, string|int|() 'version) returns ExperimentDataFull|error {
-    var baseQuery = `SELECT dataId, experimentId, name, version, location, type, contentType 
-                     FROM ExperimentData WHERE experimentId=${experimentId} AND name=${name}`;
-    stream<ExperimentDataFull, sql:Error?> data;
-
-    if 'version == () || 'version == "latest" {
-        // get latest version with order by descending and limit to one
-        data = experimentDB->query(check new ConcatQuery(baseQuery, ` ORDER BY version DESC LIMIT 1;`));
-    } else {
-        // get a specific version with order by descending and limit to one
-        data = experimentDB->query(check new ConcatQuery(baseQuery, ` AND version=${'version} LIMIT 1;`));
-    }
-
-    var result = data.next();
-    check data.close();
-
-    if !(result is sql:Error) && (result != ()) {
-        return result.value;
-    }
-
-    return error(string `Experiment data with experimentId: ${experimentId}, name: ${name} and version: ${'version == () ? "latest" : 'version} was not found!`);
-}
-
-public isolated transactional function getProducingStepOfData(int|ExperimentDataFull data) returns int|error {
-    stream<record {int producingStep;}, sql:Error?> step;
-
-    final var dataId = (data is int) ? data : data.dataId;
-    step = experimentDB->query(
-        `SELECT sequence AS producingStep FROM StepData JOIN TimelineStep ON StepData.stepId = TimelineStep.stepId 
-         WHERE relationType = "output" and dataId = ${dataId} LIMIT 1;`
-    );
-
-    var result = step.next();
-    check step.close();
-
-    if !(result is sql:Error) && (result != ()) {
-        return result.value.producingStep;
-    }
-
-    return error(string `Experiment data with dataId: ${dataId} has no producing step!`);
-}
-
-public isolated transactional function getStepsUsingData(int|ExperimentDataFull data) returns int[]|error {
-    stream<record {int sequence;}, sql:Error?> steps;
-
-    final var dataId = (data is int) ? data : data.dataId;
-    steps = experimentDB->query(
-        `SELECT sequence FROM StepData JOIN TimelineStep ON StepData.stepId = TimelineStep.stepId 
-         WHERE relationType = "input" and dataId = ${dataId} LIMIT 1;`
-    );
-
-    int[]|error? inputForSteps = from var step in steps
-        select step.sequence;
-
-    check steps.close();
-
-    if inputForSteps is () {
-        return [];
-    } else if !(inputForSteps is error) {
-        return inputForSteps;
-    }
-
-    return error(string `Experiment data with dataId: ${dataId} has no producing step!`);
-}
-
-////////////////////////////////////////////////////////////////////////////////
-// Timeline ////////////////////////////////////////////////////////////////////
-////////////////////////////////////////////////////////////////////////////////
-
-public isolated transactional function getTimelineStepCount(int experimentId) returns int|error {
-    stream<RowCount, sql:Error?> result = experimentDB->query(
-        `SELECT count(*) AS rowCount FROM TimelineStep WHERE experimentId = ${experimentId};`
-    );
-
-    var count = result.next();
-    check result.close();
-
-    if count is record {RowCount value;} {
-        return count.value.rowCount;
-    } else if count is error {
-        return count;
-    } else {
-        // should never happen based on the sql query
-        return error("Could not determine the experiment count!");
-    }
-}
-
-public isolated transactional function castToTimelineStepFull(TimelineStepSQL step) returns TimelineStepFull|error {
-    var startString = step.'start; // needed for correct type narrowing
-    if startString is string {
-        var utcString = startString; // needed for correct type narrowing
-        if !startString.endsWith("Z") {
-            utcString += ".00Z";
-        }
-        time:Utc 'start = check time:utcFromString(utcString);
-        step.'start = 'start;
-    }
-    var endString = step.end; // needed for correct type narrowing
-    if endString is string {
-        var utcString = endString; // needed for correct type narrowing
-        if !endString.endsWith("Z") {
-            utcString += ".00Z";
-        }
-        time:Utc end = check time:utcFromString(utcString);
-        step.end = end;
-    }
-    return step.cloneWithType();
-}
-
-public isolated transactional function getTimelineStepList(int experimentId, boolean allAttributes = false, int 'limit = 100, int offset = 0, boolean allSteps = false) returns TimelineStepFull[]|error {
-    object:RawTemplate[] query = [`SELECT stepId, experimentId, sequence, `];
-
-    if configuredDBType == "sqlite" {
-        query.push(`cast(start as TEXT) AS start, cast(end as TEXT) AS end, `);
-    } else {
-        query.push(`DATE_FORMAT(start, '%Y-%m-%dT%H:%i:%S') AS start, DATE_FORMAT(end, '%Y-%m-%dT%H:%i:%S') AS end, `);
-    }
-
-    query.push(`status, processorName, processorVersion, processorLocation `);
-
-    if allAttributes {
-        query.push(`, resultQuality, resultLog, coalesce(parameters,'') AS parameters, parametersContentType, coalesce(notes,'') AS notes `);
-    } else {
-        query.push(`, resultQuality, NULL AS resultLog `);
-    }
-
-    if !allSteps {
-        query.push(`FROM TimelineStep WHERE experimentId=${experimentId} ORDER BY sequence ASC LIMIT ${'limit} OFFSET ${offset};`);
-    } else {
-        query.push(`FROM TimelineStep WHERE experimentId=${experimentId} ORDER BY sequence ASC;`);
-    }
-
-    stream<TimelineStepSQL, sql:Error?> timelineSteps = experimentDB->query(check new ConcatQuery(...query));
-
-    (TimelineStepSQL|TimelineStepFull)[]|error|() tempList = from var step in timelineSteps
-        select step;
-
-    check timelineSteps.close();
-
-    TimelineStepFull[] stepList = [];
-    if tempList is error {
-        return tempList;
-    } else if tempList is () {
-        return [];
-    } else {
-        // convert timestamps to correct utc type if timestamps come from sqlite
-        foreach var step in tempList {
-            TimelineStepFull stepFull = check castToTimelineStepFull(step);
-            stepList.push(stepFull);
-        }
-    }
-
-    return stepList;
-}
-
-public isolated transactional function createTimelineStep(
-        int experimentId,
-        string processorName,
-        string? processorVersion = (),
-        string? processorLocation = (),
-        string? parameters = (),
-        string? parametersContentType = mime:APPLICATION_FORM_URLENCODED
-) returns TimelineStepWithParams|error {
-    if parameters == () && parametersContentType == () {
-        return error("When parameters are given the parameters content type is required!");
-    }
-
-    sql:ParameterizedQuery currentTime = `strftime('%Y-%m-%dT%H:%M:%S', 'now')`;
-    if configuredDBType != "sqlite" {
-        currentTime = `DATE_FORMAT(UTC_TIMESTAMP(), '%Y-%m-%dT%H:%i:%S')`;
-    }
-    var insertResult = check experimentDB->execute(
-        check new ConcatQuery(
-            `INSERT INTO TimelineStep (experimentId, sequence, start, end, processorName, processorVersion, processorLocation, parameters, parametersContentType) 
-            VALUES (${experimentId}, (SELECT sequence from (SELECT count(*)+1 AS sequence FROM TimelineStep WHERE experimentId = ${experimentId}) subquery), `,
-            currentTime,
-            `, NULL, ${processorName}, ${processorVersion}, ${processorLocation}, ${parameters}, ${parametersContentType});`
-        )
-    );
-
-    // extract experiment id and build full experiment data
-    var stepId = insertResult.lastInsertId;
-    if stepId is string {
-        fail error("Expected integer id but got a string!");
-    } else if stepId == () {
-        fail error("Expected the experiment id back but got nothing!");
-    } else {
-        int s = check stepId.ensureType();
-        return getTimelineStep(stepId = s);
-    }
-}
-
-public isolated transactional function getTimelineStep(int? experimentId = (), int? sequence = (), int? stepId = ()) returns TimelineStepWithParams|error {
-    var baseQuery = `SELECT stepId, experimentId, sequence, cast(start as TEXT) AS start, cast(end as TEXT) AS end, status, resultQuality, resultLog, processorName, processorVersion, processorLocation, parameters, parametersContentType, pStart AS progressStart, pTarget AS progressTarget, pValue AS progressValue, pUnit AS progressUnit
-                     FROM TimelineStep `;
-    if configuredDBType != "sqlite" {
-        baseQuery = `SELECT stepId, experimentId, sequence, DATE_FORMAT(start, '%Y-%m-%dT%H:%i:%S') AS start, DATE_FORMAT(end, '%Y-%m-%dT%H:%i:%S') AS end, status, resultQuality, resultLog, processorName, processorVersion, processorLocation, parameters, parametersContentType, pStart AS progressStart, pTarget AS progressTarget, pValue AS progressValue, pUnit AS progressUnit
-                     FROM TimelineStep `;
-    }
-
-    stream<TimelineStepSQL, sql:Error?> timelineStep;
-
-    TimelineStepRef|TimelineStepDbRef ref;
-
-    if experimentId == () && sequence == () && stepId == () {
-        return error("Must provide either experimentId and sequence or the stepId!");
-    } else if experimentId != () && sequence != () && stepId != () {
-        return error("Must not provide all parameters at the same time!");
-    } else if experimentId != () && sequence != () {
-        timelineStep = experimentDB->query(
-            check new ConcatQuery(baseQuery, `WHERE experimentId=${experimentId} AND sequence=${sequence} LIMIT 1;`)
-        );
-        ref = {experimentId: experimentId, sequence: sequence};
-    } else if stepId != () {
-        timelineStep = experimentDB->query(check new ConcatQuery(baseQuery, `WHERE stepId=${stepId} LIMIT 1;`));
-        ref = {stepId: stepId};
-    } else {
-        return error("Must provide either experimentId and sequence or the stepId!");
-    }
-
-    var result = timelineStep.next();
-    check timelineStep.close();
-
-    if !(result is sql:Error) && (result != ()) {
-        TimelineStepFull|error stepFull = castToTimelineStepFull(result.value);
-        if stepFull is error {
-            return error(string `The Timeline step with reference ${ref.toString()} could not be read from the database!`, stepFull);
-        } else {
-            TimelineStepWithParams|error step = stepFull.cloneWithType(TimelineStepWithParams);
-            if step is error {
-                return error(string `The Timeline step with reference ${ref.toString()} did not have the required parameters field!`, step);
-            }
-            return step;
-        }
-    }
-
-    return error(string `Timeline step with reference ${ref.toString()} was not found!`);
-}
-
-public isolated transactional function updateTimelineStepStatus(int|TimelineStepFull step, string status, string? resultLog) returns error? {
-    var stepId = step is int ? step : step.stepId;
-    sql:ParameterizedQuery currentTime = `strftime('%Y-%m-%dT%H:%M:%S', 'now')`;
-    if configuredDBType != "sqlite" {
-        currentTime = `DATE_FORMAT(UTC_TIMESTAMP(), '%Y-%m-%dT%H:%i:%S')`;
-    }
-
-    _ = check experimentDB->execute(
-        check new ConcatQuery(
-            `UPDATE TimelineStep 
-                SET 
-                    end=`, currentTime, `, 
-                    status=${status},
-                    resultLog=${resultLog}
-                WHERE stepId = ${stepId} AND end IS NULL;`
-        )
-    );
-}
-
-public isolated transactional function updateTimelineTaskLog(int|TimelineStepFull step, string? resultLog) returns error? {
-    var stepId = step is int ? step : step.stepId;
-    _ = check experimentDB->execute(`UPDATE TimelineStep 
-            SET resultLog=${resultLog}
-            WHERE stepId = ${stepId};`);
-}
-
-public isolated transactional function getStepInputData(int|TimelineStepFull step) returns ExperimentDataReference[]|error {
-    stream<ExperimentDataReference, sql:Error?> inputData;
-
-    var stepId = step is int ? step : step.stepId;
-    inputData = experimentDB->query(
-        `SELECT name, version FROM StepData JOIN ExperimentData ON StepData.dataId = ExperimentData.dataId 
-         WHERE relationType = "input" and stepId = ${stepId};`
-    );
-
-    ExperimentDataReference[]|error? inputDataList = from var row in inputData
-        select row;
-    check inputData.close();
-
-    if inputDataList is () {
-        return [];
-    } else if !(inputDataList is error) {
-        return inputDataList;
-    }
-
-    return error(string `Failed to retrieve input data for experiment step with stepId ${stepId}!`);
-}
-
-public isolated transactional function saveTimelineStepInputData(int stepId, int experimentId, ExperimentDataReference[] inputData) returns error? {
-    foreach var data in inputData {
-        var experimentData = check getData(experimentId, data.name, data.'version);
-        _ = check experimentDB->execute(`INSERT INTO StepData (stepId, dataId, relationType) VALUES (${stepId}, ${experimentData.dataId}, ${"input"});`);
-    }
-}
-
-public isolated transactional function getStepOutputData(int|TimelineStepFull step) returns ExperimentDataReference[]|error {
-    stream<ExperimentDataReference, sql:Error?> outputData;
-
-    var stepId = step is int ? step : step.stepId;
-    outputData = experimentDB->query(
-        `SELECT name, version FROM StepData JOIN ExperimentData ON StepData.dataId = ExperimentData.dataId 
-         WHERE relationType = "output" and stepId = ${stepId};`
-    );
-
-    ExperimentDataReference[]|error? outputDataList = from var row in outputData
-        select row;
-    check outputData.close();
-
-    if outputDataList is () {
-        return [];
-    } else if !(outputDataList is error) {
-        return outputDataList;
-    }
-
-    return error(string `Failed to retrieve output data for experiment step with stepId ${stepId}!`);
-}
-
-public isolated transactional function saveTimelineStepOutputData(int stepId, int experimentId, ExperimentData[] outputData) returns error? {
-    var baseQuery = `INSERT INTO ExperimentData (experimentId, name, version, location, type, contentType) VALUES `;
-    var dataQuery = from var d in outputData
-        select `(${experimentId}, ${d.name}, (SELECT version FROM (SELECT count(*) + 1 AS version FROM ExperimentData WHERE name = ${d.name}) subquery), ${d.location}, ${d.'type}, ${d.contentType})`;
-
-    foreach var insertData in dataQuery {
-        var result = check experimentDB->execute(check new ConcatQuery(baseQuery, insertData));
-        var dataId = result.lastInsertId;
-        _ = check experimentDB->execute(`INSERT INTO StepData (stepId, dataId, relationType) VALUES (${stepId}, ${dataId}, ${"output"});`);
-    }
-}
-
-public isolated transactional function getTimelineStepNotes(int experimentId, int sequence) returns string|error {
-    stream<record {|string? notes;|}, sql:Error?> note = experimentDB->query(
-        `SELECT notes
-         FROM TimelineStep WHERE experimentId=${experimentId} AND sequence=${sequence} LIMIT 1;`
-    );
-
-    var result = note.next();
-    check note.close();
-
-    if !(result is sql:Error) && (result != ()) {
-        var notesText = result.value.notes;
-        if notesText == () {
-            return "";
-        } else {
-            return notesText;
-        }
-    }
-
-    return error(string `Notes for timeline step with experimentId: ${experimentId} and sequence: ${sequence} were not found!`);
-}
-
-public isolated transactional function updateTimelineStepNotes(int experimentId, int sequence, string notes) returns error? {
-    _ = check experimentDB->execute(
-        `UPDATE TimelineStep SET notes=${notes} WHERE experimentId = ${experimentId} AND sequence=${sequence};`
-    );
-}
-
-public isolated transactional function updateTimelineStepResultQuality(int experimentId, int sequence, string resultQuality) returns error? {
-    var test = check experimentDB->execute(
-        `UPDATE TimelineStep SET resultQuality=${resultQuality} WHERE experimentId = ${experimentId} AND sequence=${sequence};`
-    );
-}
-
-public isolated transactional function getTimelineStepsWithResultWatchers() returns int[]|error {
-    stream<record {int stepId;}, sql:Error?> stepWatchers = experimentDB->query(
-        `SELECT stepId FROM ResultWatchers;`
-    );
-    int[]|error|() result = from var watcher in stepWatchers
-        select watcher.stepId;
-    check stepWatchers.close();
-
-    if result is () {
-        return [];
-    } else {
-        return result;
-    }
-}
-
-public isolated transactional function createTimelineStepResultWatcher(int stepId, string resultEndpoint) returns error? {
-    if resultEndpoint == "" {
-        return error("Result endpoint cannot be empty!");
-    }
-    _ = check experimentDB->execute(
-        `INSERT INTO ResultWatchers (stepId, resultEndpoint) 
-         VALUES (${stepId}, ${resultEndpoint});`
-    );
-}
-
-public isolated transactional function getTimelineStepResultEndpoint(int stepId) returns string?|error {
-    stream<record {string resultEndpoint;}, sql:Error?> result = experimentDB->query(
-        `SELECT resultEndpoint FROM ResultWatchers WHERE stepId = ${stepId};`
-    );
-    var first = result.next();
-    check result.close();
-
-    if first is record {record {string resultEndpoint;} value;} {
-        return first.value.resultEndpoint;
-    } else {
-        return first;
-    }
-}
-
-public isolated transactional function deleteTimelineStepResultWatcher(int stepId) returns error? {
-    _ = check experimentDB->execute(
-        `DELETE FROM ResultWatchers WHERE stepId = ${stepId};`
-    );
-}
-
-public isolated transactional function getTimelineSubsteps(int stepId, int? experimentId = ()) returns TimelineSubstepSQL[]|error {
-
-    stream<TimelineSubstepSQL, sql:Error?> substeps;
-    if (experimentId is ()) {
-        // experimentId is nil, use stepId as database id
-        substeps = experimentDB->query(
-            `SELECT stepId, substepNr, substepId, href, hrefUi, cleared FROM TimelineSubstep WHERE stepId=${stepId} ORDER BY substepNr ASC;`
-        );
-    } else {
-        // experimentId was given, use stepId as step sequence
-        substeps = experimentDB->query(
-            `SELECT 
-                    TimelineSubstep.stepId, substepNr, substepId, href, hrefUi, cleared
-                FROM TimelineSubstep JOIN TimelineStep ON TimelineSubstep.stepId=TimelineStep.stepId
-                WHERE TimelineStep.experimentId=${experimentId} AND TimelineStep.sequence=${stepId} ORDER BY substepNr ASC;`
-        );
-    }
-    TimelineSubstepSQL[]|error|() result = check from var substep in substeps
-        select substep;
-    check substeps.close();
-
-    if result is () {
-        return [];
-    } else {
-        return result;
-    }
-}
-
-public isolated transactional function getTimelineSubstepsWithInputData(int stepId) returns TimelineSubstepSQL[]|error {
-    TimelineSubstepSQL[]|error tempSubsteps = getTimelineSubsteps(stepId);
-    // add mapping of input data to substeps
-    if !(tempSubsteps is error) {
-        TimelineSubstepSQL[] substeps = [];
-        foreach TimelineSubstepSQL tempSubstep in tempSubsteps {
-            ExperimentDataReference[] substepInputData = check getSubstepInputData(stepId, tempSubstep.substepNr);
-            TimelineSubstepSQL substep = {
-                stepId: tempSubstep.stepId,
-                substepNr: tempSubstep.substepNr,
-                substepId: tempSubstep.substepId,
-                href: tempSubstep.href,
-                hrefUi: tempSubstep.hrefUi,
-                cleared: tempSubstep.cleared,
-                inputData: substepInputData
-            };
-            substeps.push(substep);
-        }
-        return substeps;
-    } else {
-        return tempSubsteps;
-    }
-}
-
-# Returns timeline substep with available experiment data reference if available
-#
-# + stepId - ID of step 
-# + substepNr - number of substep
-# + return - substep with experiment data or error
-public isolated transactional function getTimelineSubstep(int stepId, int substepNr) returns TimelineSubstepSQL|error {
-    stream<TimelineSubstepSQL, sql:Error?> substeps = experimentDB->query(
-        `SELECT stepId, substepNr, substepId, href, hrefUi, cleared FROM TimelineSubstep WHERE stepId=${stepId} AND substepNr=${substepNr};`
-    );
-    var result = substeps.next();
-    check substeps.close();
-
-    ExperimentDataReference[]|error inputData = check getSubstepInputData(stepId, substepNr);
-    if result is record {|TimelineSubstepSQL value;|} {
-        if inputData is error {
-            return inputData;
-        } else {
-            result.value.inputData = inputData;
-            return result.value;
-        }
-    } else if result is error {
-        return result;
-    } else {
-        return error("Could not find timeline substep with step id " + stepId.toString() + " and substep number " + substepNr.toString());
-    }
-}
-
-public isolated transactional function getTimelineSubstepWithParams(int experimentId, int stepSequence, int substepNr) returns TimelineSubstepWithParams|error {
-    // as in getTimelineStep
-    stream<TimelineSubstepWithParams, sql:Error?> substeps = experimentDB->query(
-        `SELECT 
-                TimelineSubstep.stepId, substepNr, substepId, href, hrefUi, cleared, TimelineSubstep.parameters, TimelineSubstep.parametersContentType 
-            FROM TimelineSubstep JOIN TimelineStep ON TimelineSubstep.stepId=TimelineStep.stepId
-            WHERE TimelineStep.experimentId=${experimentId} AND TimelineStep.sequence=${stepSequence} AND substepNr=${substepNr};`
-    );
-    var result = substeps.next();
-    check substeps.close();
-
-    if result is record {|TimelineSubstepWithParams value;|} {
-        return result.value;
-    } else if result is error {
-        return result;
-    } else {
-        return error("Could not find timeline substep with experimentId " + experimentId.toString() + " step sequence " + stepSequence.toString() + " and substep number " + substepNr.toString());
-    }
-}
-
-public isolated transactional function createTimelineSubstep(int stepId, TimelineSubstep substep) returns error? {
-    if substep.href == "" {
-        return error("Href cannot be empty!");
-    }
-    int count = check experimentDB->queryRow(`SELECT count(*) FROM TimelineSubstep WHERE stepId=${stepId};`);
-    count += 1;
-    string? substepId = substep.substepId;
-    _ = check experimentDB->execute(
-        `INSERT INTO TimelineSubstep (stepId, substepNr, substepId, href, hrefUi, cleared) 
-         VALUES (${stepId}, ${count}, ${substep.substepId != () ? substepId : count.toString()}, ${substep.href}, ${substep.hrefUi}, ${substep.cleared});`
-    );
-}
-
-# Updates cleared field of timeline substep
-#
-# + stepId - stepId
-# + substep - substep
-# + return - error in case no update or multiple updated
-public isolated transactional function updateTimelineSubstep(int stepId, TimelineSubstep substep) returns error? {
-    // TODO: refactor
-    if substep.href == "" {
-        return error("Href cannot be empty!");
-    }
-    sql:ExecutionResult result;
-    if substep.substepId == () {
-        if substep.hrefUi == () {
-            result = check experimentDB->execute(
-                `UPDATE TimelineSubstep SET cleared=${substep.cleared} WHERE stepId=${stepId} AND href=${substep.href};`
-            );
-        } else {
-            result = check experimentDB->execute(
-                `UPDATE TimelineSubstep SET cleared=${substep.cleared} WHERE stepId=${stepId} AND href=${substep.href} AND hrefUi=${substep.hrefUi};`
-            );
-        }
-    } else {
-        if substep.hrefUi == () {
-            result = check experimentDB->execute(
-                `UPDATE TimelineSubstep SET cleared=${substep.cleared} WHERE stepId=${stepId} AND href=${substep.href} AND substepId=${substep.substepId};`
-            );
-        } else {
-            result = check experimentDB->execute(
-                `UPDATE TimelineSubstep SET cleared=${substep.cleared} WHERE stepId=${stepId} AND href=${substep.href} AND hrefUi=${substep.hrefUi} AND substepId=${substep.substepId};`
-            );
-        }
-    }
-    if result?.affectedRowCount != 1 {
-        int? rowCount = result?.affectedRowCount;
-        return error(string `Update not successful. Affected rows: ${rowCount != () ? rowCount : 0}`);
-    }
-}
-
-# Updates cleared field of all timeline substeps with substepNr <= substepNrBound
-#
-# + stepId - stepId
-# + substepNrBound - bound of substepNr's
-# + return - Returns true if changes were made successfully and false if no changes were made. Else raises an error.
-public isolated transactional function clearTimelineSubsteps(int stepId, int substepNrBound) returns boolean|error {
-    sql:ExecutionResult result = check experimentDB->execute(
-        `UPDATE TimelineSubstep SET cleared=${true} WHERE stepId=${stepId} AND substepNr<=${substepNrBound};`
-    );
-    var affectedRowCount = result?.affectedRowCount;
-    if affectedRowCount != () {
-        if affectedRowCount > 0 {
-            return true;
-        }
-    }
-    return false;
-}
-
-# Updates database from a list of received substeps. First checks received list against old list of substeps for the given step in the database to find updated and new substeps. If steps are missing or illegal changes were made (apart from setting cleared to 1) or multiple new uncleared substeps are added an appropriate error is returned. If at least one new substep is added, all old substeps are automatically cleared (in case they are not cleared in the received list). A warning is printed if more than one new substep is added. 
-#
-# + stepId - Timeline step id
-# + receivedSubsteps - list of received substeps
-# + return - Returns true if changes were made successfully and false if no changes were made. Else raises an error.
-public isolated transactional function updateTimelineSubsteps(int stepId, TimelineSubstep[] receivedSubsteps) returns boolean|error {
-    // returns timelineSubsteps ordered by substepNr
-    TimelineSubstepSQL[] oldDBSubsteps = check getTimelineSubsteps(stepId);
-
-    if receivedSubsteps.length() < oldDBSubsteps.length() {
-        return error(string `Received substeps list smaller than stored substep list in database (stepId: ${stepId}).`);
-    }
-
-    int substepNr = 0;
-    var oldDBSubstepsIterator = oldDBSubsteps.iterator();
-    boolean changes = false;
-    // nUncleared is for the case that receivedSubsteps.length() == oldDBSubsteps.length() and the last substep is cleared
-    int nUncleared = 1;
-
-    // we assume that index in receivedSubsteps corresponds to substepNr
-    foreach TimelineSubstep receivedSubstep in receivedSubsteps {
-
-        var tmp = oldDBSubstepsIterator.next();
-        if tmp != () {
-            substepNr += 1;
-            TimelineSubstepSQL oldDBSubstep = tmp.value;
-
-            // make sure that no invalid changes have been made
-            if receivedSubstep.href != oldDBSubstep.href {
-                return error(string `UI illegally changed the href of a substep or changed the order of substeps (stepId: ${stepId}, substep index: ${substepNr}, new hrefUi: ${receivedSubstep.href}).`);
-            }
-            if receivedSubstep.substepId != () && receivedSubstep.substepId != oldDBSubstep.substepId {
-                string? substepId = receivedSubstep.substepId;
-                return error(string `UI illegally set or changed the substepId of a substep  or changed the order of substeps (stepId: ${stepId}, substep index: ${substepNr}, new substepId: ${substepId != () ? substepId : ""}).`);
-            }
-            if receivedSubstep.hrefUi != () && receivedSubstep.hrefUi != oldDBSubstep.hrefUi {
-                string? hrefUi = receivedSubstep.hrefUi;
-                return error(string `UI illegally set or changed the hrefUi of a substep or changed the order of substeps (stepId: ${stepId}, substep index: ${substepNr}, new hrefUi: ${hrefUi != () ? hrefUi : ""}).`);
-            }
-            if receivedSubstep.cleared == 0 && oldDBSubstep.cleared == 1 {
-                return error(string `Previously cleared substep was set to cleared=false or changed the order of substeps (stepId: ${stepId}, substep index: ${substepNr}, href: ${receivedSubstep.href})!`);
-            }
-            if receivedSubstep.cleared == 1 && substepNr == receivedSubsteps.length() {
-                nUncleared = 0;
-                if oldDBSubstep.cleared == 0 {
-                    changes = true;
-                }
-            }
-        } else {
-            // new substep
-            check createTimelineSubstep(stepId, receivedSubstep);
-            changes = true;
-        }
-    }
-
-    // set all previous substeps except the latest one to cleared by default (should have been done, but we don't care here). The latest one should only be set manually. 
-    _ = check clearTimelineSubsteps(stepId, receivedSubsteps.length() - nUncleared);
-    if (nUncleared > 1) {
-        return true;
-    }
-    return changes;
-}
-
-public isolated transactional function updateTimelineProgress(int stepId, Progress progress) returns error? {
-    _ = check experimentDB->execute(
-        `UPDATE TimelineStep SET pStart = ${progress.progressStart}, pTarget = ${progress.progressTarget}, pValue = ${progress.progressValue}, pUnit = ${progress.progressUnit} WHERE stepId = ${stepId};`
-    );
-}
-
-public isolated transactional function getSubstepInputData(int stepId, int substepNr) returns ExperimentDataReference[]|error {
-    stream<ExperimentDataReference, sql:Error?> inputData;
-
-    inputData = experimentDB->query(
-        `SELECT name, version FROM SubstepData JOIN ExperimentData ON SubstepData.dataId = ExperimentData.dataId 
-         WHERE relationType = "input" and stepId = ${stepId} and substepNr = ${substepNr};`
-    );
-
-    ExperimentDataReference[]|error? inputDataList = from var row in inputData
-        select row;
-    check inputData.close();
-
-    if inputDataList is () {
-        return [];
-    } else if !(inputDataList is error) {
-        return inputDataList;
-    }
-
-    return error(string `Failed to retrieve input data for experiment substep with stepId ${stepId} and substepNr ${substepNr}!`);
-}
-
-public isolated transactional function saveTimelineSubstepParams(int stepId, int substepNr, string? parameters, string parametersContentType) returns error? {
-    _ = check experimentDB->execute(
-                `UPDATE TimelineSubstep SET parameters=${parameters}, parametersContentType=${parametersContentType} WHERE stepId=${stepId} AND substepNr=${substepNr};`
-            );
-}
-
-public isolated transactional function saveTimelineSubstepInputData(int stepId, int substepNr, int experimentId, ExperimentDataReference[] inputData) returns error? {
-    foreach var data in inputData {
-        var experimentData = check getData(experimentId, data.name, data.'version);
-        _ = check experimentDB->execute(`INSERT INTO SubstepData (stepId, substepNr, dataId, relationType) VALUES (${stepId}, ${substepNr}, ${experimentData.dataId}, ${"input"});`);
-    }
-}
-=======
-// Copyright 2021 University of Stuttgart
-//
-// Licensed under the Apache License, Version 2.0 (the "License");
-// you may not use this file except in compliance with the License.
-// You may obtain a copy of the License at
-//
-//     http://www.apache.org/licenses/LICENSE-2.0
-//
-// Unless required by applicable law or agreed to in writing, software
-// distributed under the License is distributed on an "AS IS" BASIS,
-// WITHOUT WARRANTIES OR CONDITIONS OF ANY KIND, either express or implied.
-// See the License for the specific language governing permissions and
-// limitations under the License.
-
-import ballerina/log;
-import ballerina/time;
-import ballerina/sql;
-import ballerinax/java.jdbc;
-import ballerina/os;
-import ballerina/mime;
-
-# The connection pool config for sqlite databases.
-sql:ConnectionPool sqlitePool = {
-    maxOpenConnections: 5,  // limit the concurrent connections as sqlite is not really concurrency friendly
-    maxConnectionLifeTime: 1800,  // limit keepalive to ensure pool resets faster on errors
-    minIdleConnections: 0
-};
-
-# Either "sqlite" or "mariadb"
-# Can also be configured by setting the `QHANA_DB_TYPE` environment variable.
-configurable string dbType = "sqlite";
-
-// sqlite specific config
-# File Path to the sqlite db
-# Can also be configured by setting the `QHANA_DB_PATH` environment variable.
-configurable string dbPath = "qhana-backend.db";
-
-// mariadb specific config
-# Hostname + port for mariadb db
-# Can also be configured by setting the `QHANA_DB_HOST` environment variable.
-configurable string dbHost = "localhost:3306";
-# DB name for mariadb db
-# Can also be configured by setting the `QHANA_DB_NAME` environment variable.
-configurable string dbName = "QHAnaExperiments";
-# DB user for mariadb db
-# Can also be configured by setting the `QHANA_DB_USER` environment variable.
-configurable string dbUser = "QHAna";
-# DB password for mariadb db
-# Can also be configured by setting the `QHANA_DB_PASSWORD` environment variable.
-configurable string dbPassword = "";
-
-# Get the db type from the `QHANA_DB_TYPE` environment variable.
-# If not present use the configurable variable `dbType` as fallback.
-#
-# + return - the configured db type
-function getDBType() returns string {
-    string d = os:getEnv("QHANA_DB_TYPE");
-    if (d.length() > 0) {
-        return d;
-    }
-    return dbType;
-}
-
-# The final configured db type.
-final string & readonly configuredDBType = getDBType().cloneReadOnly();
-
-# Initialize the database client from the supplied config.
-#
-# Also reads config from environment variables.
-#
-# + return - the created client or an error
-function initClient() returns jdbc:Client|error {
-    // load config from env vars
-    var dbPathLocal = os:getEnv("QHANA_DB_PATH");
-    if (dbPathLocal.length() == 0) {
-        dbPathLocal = dbPath;
-    }
-    var dbHostLocal = os:getEnv("QHANA_DB_HOST");
-    if (dbHostLocal.length() == 0) {
-        dbHostLocal = dbHost;
-    }
-    var dbNameLocal = os:getEnv("QHANA_DB_NAME");
-    if (dbNameLocal.length() == 0) {
-        dbNameLocal = dbName;
-    }
-    var dbUserLocal = os:getEnv("QHANA_DB_USER");
-    if (dbUserLocal.length() == 0) {
-        dbUserLocal = dbUser;
-    }
-    var dbPasswordLocal = os:getEnv("QHANA_DB_PASSWORD");
-    if (dbPasswordLocal.length() == 0) {
-        dbPasswordLocal = dbPassword;
-    }
-
-    // use config options to create db client
-    if configuredDBType == "sqlite" {
-        return new jdbc:Client(string `jdbc:sqlite:${dbPathLocal}`, connectionPool = sqlitePool);
-    } else if configuredDBType == "mariadb" || configuredDBType == "mysql" {
-        string connection = string `jdbc:mariadb://${dbHostLocal}/${dbNameLocal}?user=${dbUserLocal}`;
-        if dbPasswordLocal != "" {
-            string passwordPart = string `&password=${dbPasswordLocal}`;
-            connection = connection + passwordPart;
-        }
-        log:printDebug(connection); // FIXME remove to stop outputting password to stdout
-        return new jdbc:Client(connection);
-    } else {
-        return error(string `Db type ${configuredDBType} is unknownn!`);
-    }
-}
-
-// always provide an initialized dummy jdbc client to circumvent null handling in every method
-# the database client used by all database functions
-final jdbc:Client experimentDB = check initClient();
-
-# A record holding a single row count.
-#
-# + rowCount - the row count
-type RowCount record {
-    int rowCount;
-};
-
-# Database record of plugin endpoints.
-#
-# + url - the URL of the plugin endpoint
-# + 'type - the type of the plugin endpoint
-public type PluginEndpoint record {|
-    string url;
-    string 'type = "PluginRunner";
-|};
-
-# Full database record of plugin endpoints with the database id.
-#
-# + id - the id of the plugin record in the database
-public type PluginEndpointFull record {|
-    readonly int id;
-    *PluginEndpoint;
-|};
-
-// Experiments /////////////////////////////////////////////////////////////////
-
-# Record containing the pure data of an Experiment.
-#
-# + name - The experiment name
-# + description - The experiment description
-public type Experiment record {|
-    string name;
-    string description = "";
-|};
-
-# Record containing the experiment data and the database ID of the Experiment
-#
-# + experimentId - The database id of the record
-public type ExperimentFull record {|
-    readonly int experimentId;
-    *Experiment;
-|};
-
-// Data ////////////////////////////////////////////////////////////////////////
-
-# Database record of references to experiment data.
-#
-# + name - the (file-)name of the experiment data
-# + 'version - the version of the data
-public type ExperimentDataReference record {|
-    string name;
-    int 'version;
-|};
-
-# Record specifying data and content type tags.
-#
-# + dataType - the data type (what kind of data)
-# + contentType - the content type or mimetype (how is the data stored)
-type DataTypeTuple record {|
-    string dataType;
-    string contentType;
-|};
-
-# Database record for experiment data.
-#
-# + location - the path where the data is stored
-# + 'type - the data type of the stored data
-# + contentType - the content type of the stored data
-public type ExperimentData record {|
-    *ExperimentDataReference;
-    string location;
-    string 'type;
-    string contentType;
-|};
-
-# Full database record for experiment data.
-#
-# + dataId - the database id of the record
-# + experimentId - the id of the experiment this data is part of
-public type ExperimentDataFull record {|
-    readonly int dataId;
-    readonly int experimentId;
-    *ExperimentData;
-|};
-
-// Timeline ////////////////////////////////////////////////////////////////////
-
-# Database result progress record.
-#
-# + progressStart - the start value of the progress (defaults to 0)
-# + progressTarget - the target value, e.g., the value where the progress is considered 100% done (defaults to 100)
-# + progressValue - the current progress value
-# + progressUnit - the unit the progress is counted in, e.g., %, minutes, steps, error rate, etc. (defaults to "%")
-public type Progress record {|
-    float? progressStart = 0;
-    float? progressTarget = 100;
-    float? progressValue = ();
-    string? progressUnit = "%";
-|};
-
-# Record of a reference to a timeline step.
-#
-# + experimentId - the experiment id
-# + sequence - the sequence number of the step in the experiment
-public type TimelineStepRef record {|
-    readonly int experimentId;
-    readonly int sequence;
-|};
-
-# Database record of a reference to a timeline step.
-#
-# + stepId - the database id of the timeline step
-public type TimelineStepDbRef record {|
-    readonly int stepId;
-|};
-
-# Database record of a timeline step.
-#
-# + 'start - the time when the timeline step was created
-# + end - the time when a result or error was recorded for the timeline step
-# + status - the current status of the timeline step result
-# + resultQuality - the result quality
-# + resultLog - the log output that is part of the result
-# + processorName - the plugin handling the computation for this step
-# + processorVersion - the version of the plugin
-# + processorLocation - the root URL of the plugin
-# + parameters - the parameters used to invoke the plugin with
-# + parametersContentType - the content type of the serialized parameters
-# + notes - the text of the notes stored for this step
-public type TimelineStep record {|
-    time:Utc 'start;
-    time:Utc? end = ();
-    string status = "PENDING";
-    string resultQuality = "UNKNOWN";
-    string? resultLog = ();
-    string processorName;
-    string? processorVersion = ();
-    string? processorLocation = ();
-    string parameters?; // optional for small requests
-    string parametersContentType = mime:APPLICATION_FORM_URLENCODED;
-    string notes?; // optional for small requests
-    *Progress;
-|};
-
-# Full database record of a timeline step containing the database id of the step.
-public type TimelineStepFull record {|
-    *TimelineStepDbRef;
-    *TimelineStepRef;
-    *TimelineStep;
-|};
-
-# Helper type used in SQL queries to get around issues with converting times 
-# to strings and back in sqlite databases.
-#
-# + 'start - the time when the timeline step was created
-# + end - the time when a result or error was recorded for the timeline step
-# + status - the current status of the timeline step result
-# + resultQuality - the result quality
-# + resultLog - the log output that is part of the result
-# + processorName - the plugin handling the computation for this step
-# + processorVersion - the version of the plugin
-# + processorLocation - the root URL of the plugin
-# + parameters - the parameters used to invoke the plugin with
-# + parametersContentType - the content type of the serialized parameters
-# + notes - the text of the notes stored for this step
-public type TimelineStepSQL record {|
-    *TimelineStepDbRef;
-    *TimelineStepRef;
-    string|time:Utc 'start;
-    string|time:Utc|() end = ();
-    string status = "PENDING";
-    string resultQuality = "UNKNOWN";
-    string? resultLog = ();
-    string processorName;
-    string? processorVersion = ();
-    string? processorLocation = ();
-    string parameters?; // optional for small requests
-    string parametersContentType = mime:APPLICATION_FORM_URLENCODED;
-    string notes?; // optional for small requests
-    *Progress;
-|};
-
-# Database record of a timeline step but with mandatory parameters field.
-#
-# + parameters - the parameters used to invoke the plugin with
-public type TimelineStepWithParams record {|
-    *TimelineStepFull;
-    string parameters;
-|};
-
-# Database record of timeline substeps.
-#
-# + substepId - the string id assigned to the substep by the plugin
-# + href - the URL to the resource accepting the substep input
-# + hrefUi - the URL of the corresponding micro frontend
-# + cleared - a boolean flag to indicate whether the substep is cleared
-public type TimelineSubstep record {|
-    string? substepId;
-    string href;
-    string? hrefUi;
-    int cleared;
-|};
-
-# Full database record of timeline substeps without parameters.
-#
-# + substepNr - 1 based substep index 
-# + stepId - id of associated step
-# + inputData - input data of the substep
-public type TimelineSubstepSQL record {|
-    *TimelineSubstep;
-    int substepNr;
-    int stepId;
-    ExperimentDataReference[] inputData?;
-|};
-
-# Full database record of timeline substeps including parameters.
-#
-# + parameters - the parameters which were input for this substep
-# + parametersContentType - the content type of these parameters
-public type TimelineSubstepWithParams record {|
-    *TimelineSubstepSQL;
-    string parameters;
-    string parametersContentType = mime:APPLICATION_FORM_URLENCODED;
-|};
-
-// Timeline to Data links //////////////////////////////////////////////////////
-
-# Database record of a relation between a timeline step and its input/output data.
-#
-# + stepId - the database id of the timeline step
-# + dataId - the database id of the data
-# + relationType - the type of the relation (e.g. input/output)
-public type StepToData record {|
-    readonly int stepId;
-    readonly int dataId;
-    string relationType;
-|};
-
-public isolated transactional function getPluginEndpointsCount() returns int|error {
-    stream<RowCount, sql:Error?> result = experimentDB->query(`SELECT count(*) AS rowCount FROM PluginEndpoints;`);
-    var count = result.next();
-    check result.close();
-    if count is error {
-        return count;
-    }
-    if count is record {RowCount value;} {
-        return count.value.rowCount;
-    } else {
-        // should never happen based on the sql query
-        return error("Could not determine the plugin endpoint count!");
-    }
-}
-
-public isolated transactional function getPluginEndpoints() returns PluginEndpointFull[]|error {
-    stream<PluginEndpointFull, sql:Error?> endpoints = experimentDB->query(
-        `SELECT id, url, type FROM PluginEndpoints ORDER BY type, url;`
-    );
-
-    PluginEndpointFull[]? endpointList = check from var endpoint in endpoints
-        select endpoint;
-
-    check endpoints.close();
-
-    if endpointList != () {
-        return endpointList;
-    }
-
-    return [];
-}
-
-public isolated transactional function getPluginEndpoint(int endpointId) returns PluginEndpointFull|error {
-    stream<PluginEndpointFull, sql:Error?> endpoints = experimentDB->query(
-        `SELECT id, url, type FROM PluginEndpoints WHERE id=${endpointId};`
-    );
-
-    var endpoint = endpoints.next();
-    check endpoints.close();
-
-    if !(endpoint is sql:Error) && (endpoint != ()) {
-        return endpoint.value;
-    }
-
-    return error(string `Endpoint with id ${endpointId} was not found!`);
-}
-
-public isolated transactional function addPluginEndpoint(*PluginEndpoint endpoint) returns PluginEndpointFull|error {
-    var result = check experimentDB->execute(
-        `INSERT INTO PluginEndpoints (url, type) VALUES (${endpoint.url}, ${endpoint.'type});`
-    );
-
-    var endpointId = result.lastInsertId;
-
-    if !(endpointId is int) {
-        return error("Could not parse last insert id for endpoint.");
-    } else {
-        return {
-            id: endpointId,
-            url: endpoint.url,
-            'type: endpoint.'type
-        };
-    }
-}
-
-public isolated transactional function editPluginEndpoint(int endpointId, string 'type) returns PluginEndpointFull|error {
-    _ = check experimentDB->execute(
-        `UPDATE PluginEndpoints SET type=${'type} WHERE id=${endpointId};`
-    );
-
-    return getPluginEndpoint(endpointId);
-}
-
-public isolated transactional function deletePluginEndpoint(int endpointId) returns error? {
-    var result = experimentDB->execute(
-        `DELETE FROM PluginEndpoints WHERE id=${endpointId};`
-    );
-
-    if result is error {
-        return result;
-    } else {
-        return;
-    }
-}
-
-////////////////////////////////////////////////////////////////////////////////
-// Experiments /////////////////////////////////////////////////////////////////
-////////////////////////////////////////////////////////////////////////////////
-
-# Return the number of experiments in the database.
-#
-# + return - The number of experiments or the encountered error
-public isolated transactional function getExperimentCount() returns int|error {
-    stream<RowCount, sql:Error?> result = experimentDB->query(`SELECT count(*) AS rowCount FROM Experiment;`);
-    var count = result.next();
-    check result.close();
-    if count is error {
-        return count;
-    }
-    if count is record {RowCount value;} {
-        return count.value.rowCount;
-    } else {
-        // should never happen based on the sql query
-        return error("Could not determine the experiment count!");
-    }
-}
-
-# Get the list of experiments from the database.
-#
-# + 'limit - The maximum number of experiments fetched in one call (default: `100`)
-# + offset - The offset applied to the sql query (default: `0`)
-# + return - The list of experiments or the encountered error
-public isolated transactional function getExperiments(int 'limit = 100, int offset = 0) returns ExperimentFull[]|error {
-    stream<ExperimentFull, sql:Error?> experiments = experimentDB->query(
-        `SELECT experimentId, name, description FROM Experiment ORDER BY name ASC LIMIT ${'limit} OFFSET ${offset};`
-    );
-
-    ExperimentFull[]? experimentList = check from var experiment in experiments
-        select experiment;
-
-    check experiments.close();
-
-    if experimentList != () {
-        return experimentList;
-    }
-
-    return [];
-}
-
-# Get a single experiment from the database.
-#
-# + experimentId - The database id of the experiment to fetch
-# + return - The experiment or the encountered error
-public isolated transactional function getExperiment(int experimentId) returns ExperimentFull|error {
-    stream<ExperimentFull, sql:Error?> experiments = experimentDB->query(
-        `SELECT experimentId, name, description FROM Experiment WHERE experimentId = ${experimentId} LIMIT 1;`
-    );
-
-    var experiment = experiments.next();
-    check experiments.close();
-
-    if !(experiment is sql:Error) && (experiment != ()) {
-        return experiment.value;
-    }
-
-    return error(string `Experiment ${experimentId} was not found!`);
-}
-
-# Create a new experiment in the database.
-#
-# + experiment - The data for the new experiment
-# + return - The experiment data including the database id or the encountered error
-public isolated transactional function createExperiment(*Experiment experiment) returns ExperimentFull|error {
-    ExperimentFull? result = ();
-
-    var insertResult = check experimentDB->execute(
-        `INSERT INTO Experiment (name, description) VALUES (${experiment.name}, ${experiment.description});`
-    );
-
-    // extract experiment id and build full experiment data
-    var experimentId = insertResult.lastInsertId;
-    if experimentId is string {
-        fail error("Expected integer id but got a string!");
-    } else if experimentId == () {
-        fail error("Expected the experiment id back but got nothing!");
-    } else {
-        result = {experimentId: experimentId, name: experiment.name, description: experiment.description};
-    }
-
-    if result == () {
-        // this should logically never happen but is included for the compiler
-        return error("Experiment was empty after transaction comitted.");
-    } else {
-        return result;
-    }
-}
-
-# Update an existing experiment in place in the database.
-#
-# + experimentId - The database id of the experiment to update
-# + experiment - The updated data for the existing experiment
-# + return - The updated experiment data including the database id or the encountered error
-public isolated transactional function updateExperiment(int experimentId, *Experiment experiment) returns ExperimentFull|error {
-    _ = check experimentDB->execute(
-        `UPDATE Experiment SET name=${experiment.name}, description=${experiment.description} WHERE experimentId = ${experimentId};`
-    );
-    return {experimentId, name: experiment.name, description: experiment.description};
-}
-
-////////////////////////////////////////////////////////////////////////////////
-// Data ////////////////////////////////////////////////////////////////////////
-////////////////////////////////////////////////////////////////////////////////
-
-# Get the number of data entries for a specific experiment.
-#
-# + experimentId - The experiment id
-# + all - If true count all experiment data including old version, if false count only the newest verwions (e.g. distinct data names)
-# + return - The count or the encountered error
-public isolated transactional function getExperimentDataCount(int experimentId, boolean all = true) returns int|error {
-    stream<RowCount, sql:Error?> result;
-    if all {
-        result = experimentDB->query(`SELECT count(*) AS rowCount FROM ExperimentData WHERE experimentId = ${experimentId};`);
-    } else {
-        result = experimentDB->query(`SELECT count(DISTINCT name) AS rowCount FROM ExperimentData WHERE experimentId = ${experimentId};`);
-    }
-    var count = result.next();
-
-    check result.close();
-    if count is record {RowCount value;} {
-        return count.value.rowCount;
-    } else if count is error {
-        return count;
-    } else {
-        // should never happen based on the sql query
-        return error("Could not determine the experiment count!");
-    }
-}
-
-public isolated transactional function getDataTypesSummary(int experimentId) returns map<string[]>|error {
-    stream<DataTypeTuple, sql:Error?> dataSummaryRaw = experimentDB->query(`SELECT DISTINCT type as dataType, contentType from ExperimentData WHERE experimentId=${experimentId} GROUP BY type ORDER BY type, contentType;`);
-
-    map<string[]> dataSummary = {};
-    check from var dt in dataSummaryRaw
-        do {
-            string[]? contentTypes = dataSummary[dt.dataType];
-            if contentTypes == () {
-                dataSummary[dt.dataType] = [dt.contentType];
-            } else {
-                contentTypes.push(dt.dataType);
-                dataSummary[dt.dataType] = contentTypes;
-            }
-        };
-
-    check dataSummaryRaw.close();
-
-    return dataSummary;
-}
-
-public isolated transactional function getDataList(int experimentId, boolean all = true, int 'limit = 100, int offset = 0) returns ExperimentDataFull[]|error {
-    var baseQuery = `SELECT dataId, experimentId, name, version, location, type, contentType 
-                     FROM ExperimentData WHERE experimentId=${experimentId} `;
-    var baseQuerySuffix = `ORDER BY name ASC, version DESC 
-                           LIMIT ${'limit} OFFSET ${offset};`;
-
-    stream<ExperimentDataFull, sql:Error?> experimentData;
-    if all {
-        experimentData = experimentDB->query(check new ConcatQuery(baseQuery, baseQuerySuffix));
-    } else {
-        var extraFilter = `AND version=(SELECT MAX(t2.version)
-                                FROM ExperimentData AS t2 
-                                WHERE ExperimentData.name=t2.name AND t2.experimentId=${experimentId}) `;
-        experimentData = experimentDB->query(check new ConcatQuery(baseQuery, extraFilter, baseQuerySuffix));
-    }
-
-    ExperimentDataFull[]? experimentDataList = check from var data in experimentData
-        select data;
-
-    check experimentData.close();
-
-    if experimentDataList != () {
-        return experimentDataList;
-    }
-
-    return [];
-}
-
-public isolated transactional function getData(int experimentId, string name, string|int|() 'version) returns ExperimentDataFull|error {
-    var baseQuery = `SELECT dataId, experimentId, name, version, location, type, contentType 
-                     FROM ExperimentData WHERE experimentId=${experimentId} AND name=${name}`;
-    stream<ExperimentDataFull, sql:Error?> data;
-
-    if 'version == () || 'version == "latest" {
-        // get latest version with order by descending and limit to one
-        data = experimentDB->query(check new ConcatQuery(baseQuery, ` ORDER BY version DESC LIMIT 1;`));
-    } else {
-        // get a specific version with order by descending and limit to one
-        data = experimentDB->query(check new ConcatQuery(baseQuery, ` AND version=${'version} LIMIT 1;`));
-    }
-
-    var result = data.next();
-    check data.close();
-
-    if !(result is sql:Error) && (result != ()) {
-        return result.value;
-    }
-
-    return error(string `Experiment data with experimentId: ${experimentId}, name: ${name} and version: ${'version == () ? "latest" : 'version} was not found!`);
-}
-
-public isolated transactional function getProducingStepOfData(int|ExperimentDataFull data) returns int|error {
-    stream<record {int producingStep;}, sql:Error?> step;
-
-    final var dataId = (data is int) ? data : data.dataId;
-    step = experimentDB->query(
-        `SELECT sequence AS producingStep FROM StepData JOIN TimelineStep ON StepData.stepId = TimelineStep.stepId 
-         WHERE relationType = "output" and dataId = ${dataId} LIMIT 1;`
-    );
-
-    var result = step.next();
-    check step.close();
-
-    if !(result is sql:Error) && (result != ()) {
-        return result.value.producingStep;
-    }
-
-    return error(string `Experiment data with dataId: ${dataId} has no producing step!`);
-}
-
-public isolated transactional function getStepsUsingData(int|ExperimentDataFull data) returns int[]|error {
-    stream<record {int sequence;}, sql:Error?> steps;
-
-    final var dataId = (data is int) ? data : data.dataId;
-    steps = experimentDB->query(
-        `SELECT sequence FROM StepData JOIN TimelineStep ON StepData.stepId = TimelineStep.stepId 
-         WHERE relationType = "input" and dataId = ${dataId} LIMIT 1;`
-    );
-
-    int[]|error? inputForSteps = from var step in steps
-        select step.sequence;
-
-    check steps.close();
-
-    if inputForSteps is () {
-        return [];
-    } else if !(inputForSteps is error) {
-        return inputForSteps;
-    }
-
-    return error(string `Experiment data with dataId: ${dataId} has no producing step!`);
-}
-
-////////////////////////////////////////////////////////////////////////////////
-// Timeline ////////////////////////////////////////////////////////////////////
-////////////////////////////////////////////////////////////////////////////////
-
-public isolated transactional function getTimelineStepCount(int experimentId) returns int|error {
-    stream<RowCount, sql:Error?> result = experimentDB->query(
-        `SELECT count(*) AS rowCount FROM TimelineStep WHERE experimentId = ${experimentId};`
-    );
-
-    var count = result.next();
-    check result.close();
-
-    if count is record {RowCount value;} {
-        return count.value.rowCount;
-    } else if count is error {
-        return count;
-    } else {
-        // should never happen based on the sql query
-        return error("Could not determine the experiment count!");
-    }
-}
-
-public isolated transactional function castToTimelineStepFull(TimelineStepSQL step) returns TimelineStepFull|error {
-    var startString = step.'start; // needed for correct type narrowing
-    if startString is string {
-        var utcString = startString; // needed for correct type narrowing
-        if !startString.endsWith("Z") {
-            utcString += ".00Z";
-        }
-        time:Utc 'start = check time:utcFromString(utcString);
-        step.'start = 'start;
-    }
-    var endString = step.end; // needed for correct type narrowing
-    if endString is string {
-        var utcString = endString; // needed for correct type narrowing
-        if !endString.endsWith("Z") {
-            utcString += ".00Z";
-        }
-        time:Utc end = check time:utcFromString(utcString);
-        step.end = end;
-    }
-    return step.cloneWithType();
-}
-
-public isolated transactional function getTimelineStepList(int experimentId, boolean allAttributes = false, int 'limit = 100, int offset = 0) returns TimelineStepFull[]|error {
-    object:RawTemplate[] query = [`SELECT stepId, experimentId, sequence, `];
-
-    if configuredDBType == "sqlite" {
-        query.push(`cast(start as TEXT) AS start, cast(end as TEXT) AS end, `);
-    } else {
-        query.push(`DATE_FORMAT(start, '%Y-%m-%dT%H:%i:%S') AS start, DATE_FORMAT(end, '%Y-%m-%dT%H:%i:%S') AS end, `);
-    }
-
-    query.push(`status, processorName, processorVersion, processorLocation `);
-
-    if allAttributes {
-        query.push(`, resultQuality, resultLog, parameters, parametersContentType, notes `);
-    } else {
-        query.push(`, resultQuality, NULL AS resultLog `);
-    }
-
-    query.push(`FROM TimelineStep WHERE experimentId=${experimentId} ORDER BY sequence ASC LIMIT ${'limit} OFFSET ${offset};`);
-
-    stream<TimelineStepSQL, sql:Error?> timelineSteps = experimentDB->query(check new ConcatQuery(...query));
-
-    (TimelineStepSQL|TimelineStepFull)[]|error|() tempList = from var step in timelineSteps
-        select step;
-
-    check timelineSteps.close();
-
-    TimelineStepFull[] stepList = [];
-    if tempList is error {
-        return tempList;
-    } else if tempList is () {
-        return [];
-    } else {
-        // convert timestamps to correct utc type if timestamps come from sqlite
-        foreach var step in tempList {
-            TimelineStepFull stepFull = check castToTimelineStepFull(step);
-            stepList.push(stepFull);
-        }
-    }
-
-    return stepList;
-}
-
-public isolated transactional function createTimelineStep(
-        int experimentId,
-        string processorName,
-        string? processorVersion = (),
-        string? processorLocation = (),
-        string? parameters = (),
-        string? parametersContentType = mime:APPLICATION_FORM_URLENCODED
-) returns TimelineStepWithParams|error {
-    if parameters == () && parametersContentType == () {
-        return error("When parameters are given the parameters content type is required!");
-    }
-
-    sql:ParameterizedQuery currentTime = `strftime('%Y-%m-%dT%H:%M:%S', 'now')`;
-    if configuredDBType != "sqlite" {
-        currentTime = `DATE_FORMAT(UTC_TIMESTAMP(), '%Y-%m-%dT%H:%i:%S')`;
-    }
-    var insertResult = check experimentDB->execute(
-        check new ConcatQuery(
-            `INSERT INTO TimelineStep (experimentId, sequence, start, end, processorName, processorVersion, processorLocation, parameters, parametersContentType) 
-            VALUES (${experimentId}, (SELECT sequence from (SELECT count(*)+1 AS sequence FROM TimelineStep WHERE experimentId = ${experimentId}) subquery), `,
-            currentTime,
-            `, NULL, ${processorName}, ${processorVersion}, ${processorLocation}, ${parameters}, ${parametersContentType});`
-        )
-    );
-
-    // extract experiment id and build full experiment data
-    var stepId = insertResult.lastInsertId;
-    if stepId is string {
-        fail error("Expected integer id but got a string!");
-    } else if stepId == () {
-        fail error("Expected the experiment id back but got nothing!");
-    } else {
-        int s = check stepId.ensureType();
-        return getTimelineStep(stepId = s);
-    }
-}
-
-public isolated transactional function getTimelineStep(int? experimentId = (), int? sequence = (), int? stepId = ()) returns TimelineStepWithParams|error {
-    var baseQuery = `SELECT stepId, experimentId, sequence, cast(start as TEXT) AS start, cast(end as TEXT) AS end, status, resultQuality, resultLog, processorName, processorVersion, processorLocation, parameters, parametersContentType, pStart AS progressStart, pTarget AS progressTarget, pValue AS progressValue, pUnit AS progressUnit
-                     FROM TimelineStep `;
-    if configuredDBType != "sqlite" {
-        baseQuery = `SELECT stepId, experimentId, sequence, DATE_FORMAT(start, '%Y-%m-%dT%H:%i:%S') AS start, DATE_FORMAT(end, '%Y-%m-%dT%H:%i:%S') AS end, status, resultQuality, resultLog, processorName, processorVersion, processorLocation, parameters, parametersContentType, pStart AS progressStart, pTarget AS progressTarget, pValue AS progressValue, pUnit AS progressUnit
-                     FROM TimelineStep `;
-    }
-
-    stream<TimelineStepSQL, sql:Error?> timelineStep;
-
-    TimelineStepRef|TimelineStepDbRef ref;
-
-    if experimentId == () && sequence == () && stepId == () {
-        return error("Must provide either experimentId and sequence or the stepId!");
-    } else if experimentId != () && sequence != () && stepId != () {
-        return error("Must not provide all parameters at the same time!");
-    } else if experimentId != () && sequence != () {
-        timelineStep = experimentDB->query(
-            check new ConcatQuery(baseQuery, `WHERE experimentId=${experimentId} AND sequence=${sequence} LIMIT 1;`)
-        );
-        ref = {experimentId: experimentId, sequence: sequence};
-    } else if stepId != () {
-        timelineStep = experimentDB->query(check new ConcatQuery(baseQuery, `WHERE stepId=${stepId} LIMIT 1;`));
-        ref = {stepId: stepId};
-    } else {
-        return error("Must provide either experimentId and sequence or the stepId!");
-    }
-
-    var result = timelineStep.next();
-    check timelineStep.close();
-
-    if !(result is sql:Error) && (result != ()) {
-        TimelineStepFull|error stepFull = castToTimelineStepFull(result.value);
-        if stepFull is error {
-            return error(string `The Timeline step with reference ${ref.toString()} could not be read from the database!`, stepFull);
-        } else {
-            TimelineStepWithParams|error step = stepFull.cloneWithType(TimelineStepWithParams);
-            if step is error {
-                return error(string `The Timeline step with reference ${ref.toString()} did not have the required parameters field!`, step);
-            }
-            return step;
-        }
-    }
-
-    return error(string `Timeline step with reference ${ref.toString()} was not found!`);
-}
-
-public isolated transactional function updateTimelineStepStatus(int|TimelineStepFull step, string status, string? resultLog) returns error? {
-    var stepId = step is int ? step : step.stepId;
-    sql:ParameterizedQuery currentTime = `strftime('%Y-%m-%dT%H:%M:%S', 'now')`;
-    if configuredDBType != "sqlite" {
-        currentTime = `DATE_FORMAT(UTC_TIMESTAMP(), '%Y-%m-%dT%H:%i:%S')`;
-    }
-
-    _ = check experimentDB->execute(
-        check new ConcatQuery(
-            `UPDATE TimelineStep 
-                SET 
-                    end=`, currentTime, `, 
-                    status=${status},
-                    resultLog=${resultLog}
-                WHERE stepId = ${stepId} AND end IS NULL;`
-        )
-    );
-}
-
-public isolated transactional function updateTimelineTaskLog(int|TimelineStepFull step, string? resultLog) returns error? {
-    var stepId = step is int ? step : step.stepId;
-    _ = check experimentDB->execute(`UPDATE TimelineStep 
-            SET resultLog=${resultLog}
-            WHERE stepId = ${stepId};`);
-}
-
-public isolated transactional function getStepInputData(int|TimelineStepFull step) returns ExperimentDataReference[]|error {
-    stream<ExperimentDataReference, sql:Error?> inputData;
-
-    var stepId = step is int ? step : step.stepId;
-    inputData = experimentDB->query(
-        `SELECT name, version FROM StepData JOIN ExperimentData ON StepData.dataId = ExperimentData.dataId 
-         WHERE relationType = "input" and stepId = ${stepId};`
-    );
-
-    ExperimentDataReference[]|error? inputDataList = from var row in inputData
-        select row;
-    check inputData.close();
-
-    if inputDataList is () {
-        return [];
-    } else if !(inputDataList is error) {
-        return inputDataList;
-    }
-
-    return error(string `Failed to retrieve input data for experiment step with stepId ${stepId}!`);
-}
-
-public isolated transactional function saveTimelineStepInputData(int stepId, int experimentId, ExperimentDataReference[] inputData) returns error? {
-    foreach var data in inputData {
-        var experimentData = check getData(experimentId, data.name, data.'version);
-        _ = check experimentDB->execute(`INSERT INTO StepData (stepId, dataId, relationType) VALUES (${stepId}, ${experimentData.dataId}, ${"input"});`);
-    }
-}
-
-public isolated transactional function getStepOutputData(int|TimelineStepFull step) returns ExperimentDataReference[]|error {
-    stream<ExperimentDataReference, sql:Error?> outputData;
-
-    var stepId = step is int ? step : step.stepId;
-    outputData = experimentDB->query(
-        `SELECT name, version FROM StepData JOIN ExperimentData ON StepData.dataId = ExperimentData.dataId 
-         WHERE relationType = "output" and stepId = ${stepId};`
-    );
-
-    ExperimentDataReference[]|error? outputDataList = from var row in outputData
-        select row;
-    check outputData.close();
-
-    if outputDataList is () {
-        return [];
-    } else if !(outputDataList is error) {
-        return outputDataList;
-    }
-
-    return error(string `Failed to retrieve output data for experiment step with stepId ${stepId}!`);
-}
-
-public isolated transactional function saveTimelineStepOutputData(int stepId, int experimentId, ExperimentData[] outputData) returns error? {
-    var baseQuery = `INSERT INTO ExperimentData (experimentId, name, version, location, type, contentType) VALUES `;
-    var dataQuery = from var d in outputData
-        select `(${experimentId}, ${d.name}, (SELECT version FROM (SELECT count(*) + 1 AS version FROM ExperimentData WHERE name = ${d.name}) subquery), ${d.location}, ${d.'type}, ${d.contentType})`;
-
-    foreach var insertData in dataQuery {
-        var result = check experimentDB->execute(check new ConcatQuery(baseQuery, insertData));
-        var dataId = result.lastInsertId;
-        _ = check experimentDB->execute(`INSERT INTO StepData (stepId, dataId, relationType) VALUES (${stepId}, ${dataId}, ${"output"});`);
-    }
-}
-
-public isolated transactional function getTimelineStepNotes(int experimentId, int sequence) returns string|error {
-    stream<record {|string? notes;|}, sql:Error?> note = experimentDB->query(
-        `SELECT notes
-         FROM TimelineStep WHERE experimentId=${experimentId} AND sequence=${sequence} LIMIT 1;`
-    );
-
-    var result = note.next();
-    check note.close();
-
-    if !(result is sql:Error) && (result != ()) {
-        var notesText = result.value.notes;
-        if notesText == () {
-            return "";
-        } else {
-            return notesText;
-        }
-    }
-
-    return error(string `Notes for timeline step with experimentId: ${experimentId} and sequence: ${sequence} were not found!`);
-}
-
-public isolated transactional function updateTimelineStepNotes(int experimentId, int sequence, string notes) returns error? {
-    _ = check experimentDB->execute(
-        `UPDATE TimelineStep SET notes=${notes} WHERE experimentId = ${experimentId} AND sequence=${sequence};`
-    );
-}
-
-public isolated transactional function updateTimelineStepResultQuality(int experimentId, int sequence, string resultQuality) returns error? {
-    var test = check experimentDB->execute(
-        `UPDATE TimelineStep SET resultQuality=${resultQuality} WHERE experimentId = ${experimentId} AND sequence=${sequence};`
-    );
-}
-
-public isolated transactional function getTimelineStepsWithResultWatchers() returns int[]|error {
-    stream<record {int stepId;}, sql:Error?> stepWatchers = experimentDB->query(
-        `SELECT stepId FROM ResultWatchers;`
-    );
-    int[]|error|() result = from var watcher in stepWatchers
-        select watcher.stepId;
-    check stepWatchers.close();
-
-    if result is () {
-        return [];
-    } else {
-        return result;
-    }
-}
-
-public isolated transactional function createTimelineStepResultWatcher(int stepId, string resultEndpoint) returns error? {
-    if resultEndpoint == "" {
-        return error("Result endpoint cannot be empty!");
-    }
-    _ = check experimentDB->execute(
-        `INSERT INTO ResultWatchers (stepId, resultEndpoint) 
-         VALUES (${stepId}, ${resultEndpoint});`
-    );
-}
-
-public isolated transactional function getTimelineStepResultEndpoint(int stepId) returns string?|error {
-    stream<record {string resultEndpoint;}, sql:Error?> result = experimentDB->query(
-        `SELECT resultEndpoint FROM ResultWatchers WHERE stepId = ${stepId};`
-    );
-    var first = result.next();
-    check result.close();
-
-    if first is record {record {string resultEndpoint;} value;} {
-        return first.value.resultEndpoint;
-    } else {
-        return first;
-    }
-}
-
-public isolated transactional function deleteTimelineStepResultWatcher(int stepId) returns error? {
-    _ = check experimentDB->execute(
-        `DELETE FROM ResultWatchers WHERE stepId = ${stepId};`
-    );
-}
-
-public isolated transactional function getTimelineSubsteps(int stepId, int? experimentId = ()) returns TimelineSubstepSQL[]|error {
-
-    stream<TimelineSubstepSQL, sql:Error?> substeps;
-    if (experimentId is ()) {
-        // experimentId is nil, use stepId as database id
-        substeps = experimentDB->query(
-            `SELECT stepId, substepNr, substepId, href, hrefUi, cleared FROM TimelineSubstep WHERE stepId=${stepId} ORDER BY substepNr ASC;`
-        );
-    } else {
-        // experimentId was given, use stepId as step sequence
-        substeps = experimentDB->query(
-            `SELECT 
-                    TimelineSubstep.stepId, substepNr, substepId, href, hrefUi, cleared
-                FROM TimelineSubstep JOIN TimelineStep ON TimelineSubstep.stepId=TimelineStep.stepId
-                WHERE TimelineStep.experimentId=${experimentId} AND TimelineStep.sequence=${stepId} ORDER BY substepNr ASC;`
-        );
-    }
-    TimelineSubstepSQL[]|error|() result = check from var substep in substeps
-        select substep;
-    check substeps.close();
-
-    if result is () {
-        return [];
-    } else {
-        return result;
-    }
-}
-
-public isolated transactional function getTimelineSubstepsWithInputData(int stepId) returns TimelineSubstepSQL[]|error {
-    TimelineSubstepSQL[]|error tempSubsteps = getTimelineSubsteps(stepId);
-    // add mapping of input data to substeps
-    if !(tempSubsteps is error) {
-        TimelineSubstepSQL[] substeps = [];
-        foreach TimelineSubstepSQL tempSubstep in tempSubsteps {
-            ExperimentDataReference[] substepInputData = check getSubstepInputData(stepId, tempSubstep.substepNr);
-            TimelineSubstepSQL substep = {
-                stepId: tempSubstep.stepId,
-                substepNr: tempSubstep.substepNr,
-                substepId: tempSubstep.substepId,
-                href: tempSubstep.href,
-                hrefUi: tempSubstep.hrefUi,
-                cleared: tempSubstep.cleared,
-                inputData: substepInputData
-            };
-            substeps.push(substep);
-        }
-        return substeps;
-    } else {
-        return tempSubsteps;
-    }
-}
-
-# Returns timeline substep with available experiment data reference if available
-#
-# + stepId - ID of step 
-# + substepNr - number of substep
-# + return - substep with experiment data or error
-public isolated transactional function getTimelineSubstep(int stepId, int substepNr) returns TimelineSubstepSQL|error {
-    stream<TimelineSubstepSQL, sql:Error?> substeps = experimentDB->query(
-        `SELECT stepId, substepNr, substepId, href, hrefUi, cleared FROM TimelineSubstep WHERE stepId=${stepId} AND substepNr=${substepNr};`
-    );
-    var result = substeps.next();
-    check substeps.close();
-
-    ExperimentDataReference[]|error inputData = check getSubstepInputData(stepId, substepNr);
-    if result is record {|TimelineSubstepSQL value;|} {
-        if inputData is error {
-            return inputData;
-        } else {
-            result.value.inputData = inputData;
-            return result.value;
-        }
-    } else if result is error {
-        return result;
-    } else {
-        return error("Could not find timeline substep with step id " + stepId.toString() + " and substep number " + substepNr.toString());
-    }
-}
-
-public isolated transactional function getTimelineSubstepWithParams(int experimentId, int stepSequence, int substepNr) returns TimelineSubstepWithParams|error {
-    // as in getTimelineStep
-    stream<TimelineSubstepWithParams, sql:Error?> substeps = experimentDB->query(
-        `SELECT 
-                TimelineSubstep.stepId, substepNr, substepId, href, hrefUi, cleared, TimelineSubstep.parameters, TimelineSubstep.parametersContentType 
-            FROM TimelineSubstep JOIN TimelineStep ON TimelineSubstep.stepId=TimelineStep.stepId
-            WHERE TimelineStep.experimentId=${experimentId} AND TimelineStep.sequence=${stepSequence} AND substepNr=${substepNr};`
-    );
-    var result = substeps.next();
-    check substeps.close();
-
-    if result is record {|TimelineSubstepWithParams value;|} {
-        return result.value;
-    } else if result is error {
-        return result;
-    } else {
-        return error("Could not find timeline substep with experimentId " + experimentId.toString() + " step sequence " + stepSequence.toString() + " and substep number " + substepNr.toString());
-    }
-}
-
-public isolated transactional function createTimelineSubstep(int stepId, TimelineSubstep substep) returns error? {
-    if substep.href == "" {
-        return error("Href cannot be empty!");
-    }
-    int count = check experimentDB->queryRow(`SELECT count(*) FROM TimelineSubstep WHERE stepId=${stepId};`);
-    count += 1;
-    string? substepId = substep.substepId;
-    _ = check experimentDB->execute(
-        `INSERT INTO TimelineSubstep (stepId, substepNr, substepId, href, hrefUi, cleared) 
-         VALUES (${stepId}, ${count}, ${substep.substepId != () ? substepId : count.toString()}, ${substep.href}, ${substep.hrefUi}, ${substep.cleared});`
-    );
-}
-
-# Updates cleared field of timeline substep
-#
-# + stepId - stepId
-# + substep - substep
-# + return - error in case no update or multiple updated
-public isolated transactional function updateTimelineSubstep(int stepId, TimelineSubstep substep) returns error? {
-    // TODO: refactor
-    if substep.href == "" {
-        return error("Href cannot be empty!");
-    }
-    sql:ExecutionResult result;
-    if substep.substepId == () {
-        if substep.hrefUi == () {
-            result = check experimentDB->execute(
-                `UPDATE TimelineSubstep SET cleared=${substep.cleared} WHERE stepId=${stepId} AND href=${substep.href};`
-            );
-        } else {
-            result = check experimentDB->execute(
-                `UPDATE TimelineSubstep SET cleared=${substep.cleared} WHERE stepId=${stepId} AND href=${substep.href} AND hrefUi=${substep.hrefUi};`
-            );
-        }
-    } else {
-        if substep.hrefUi == () {
-            result = check experimentDB->execute(
-                `UPDATE TimelineSubstep SET cleared=${substep.cleared} WHERE stepId=${stepId} AND href=${substep.href} AND substepId=${substep.substepId};`
-            );
-        } else {
-            result = check experimentDB->execute(
-                `UPDATE TimelineSubstep SET cleared=${substep.cleared} WHERE stepId=${stepId} AND href=${substep.href} AND hrefUi=${substep.hrefUi} AND substepId=${substep.substepId};`
-            );
-        }
-    }
-    if result?.affectedRowCount != 1 {
-        int? rowCount = result?.affectedRowCount;
-        return error(string `Update not successful. Affected rows: ${rowCount != () ? rowCount : 0}`);
-    }
-}
-
-# Updates cleared field of all timeline substeps with substepNr <= substepNrBound
-#
-# + stepId - stepId
-# + substepNrBound - bound of substepNr's
-# + return - Returns true if changes were made successfully and false if no changes were made. Else raises an error.
-public isolated transactional function clearTimelineSubsteps(int stepId, int substepNrBound) returns boolean|error {
-    sql:ExecutionResult result = check experimentDB->execute(
-        `UPDATE TimelineSubstep SET cleared=${true} WHERE stepId=${stepId} AND substepNr<=${substepNrBound};`
-    );
-    var affectedRowCount = result?.affectedRowCount;
-    if affectedRowCount != () {
-        if affectedRowCount > 0 {
-            return true;
-        }
-    }
-    return false;
-}
-
-# Updates database from a list of received substeps. First checks received list against old list of substeps for the given step in the database to find updated and new substeps. If steps are missing or illegal changes were made (apart from setting cleared to 1) or multiple new uncleared substeps are added an appropriate error is returned. If at least one new substep is added, all old substeps are automatically cleared (in case they are not cleared in the received list). A warning is printed if more than one new substep is added. 
-#
-# + stepId - Timeline step id
-# + receivedSubsteps - list of received substeps
-# + return - Returns true if changes were made successfully and false if no changes were made. Else raises an error.
-public isolated transactional function updateTimelineSubsteps(int stepId, TimelineSubstep[] receivedSubsteps) returns boolean|error {
-    // returns timelineSubsteps ordered by substepNr
-    TimelineSubstepSQL[] oldDBSubsteps = check getTimelineSubsteps(stepId);
-
-    if receivedSubsteps.length() < oldDBSubsteps.length() {
-        return error(string `Received substeps list smaller than stored substep list in database (stepId: ${stepId}).`);
-    }
-
-    int substepNr = 0;
-    var oldDBSubstepsIterator = oldDBSubsteps.iterator();
-    boolean changes = false;
-    // nUncleared is for the case that receivedSubsteps.length() == oldDBSubsteps.length() and the last substep is cleared
-    int nUncleared = 1;
-
-    // we assume that index in receivedSubsteps corresponds to substepNr
-    foreach TimelineSubstep receivedSubstep in receivedSubsteps {
-
-        var tmp = oldDBSubstepsIterator.next();
-        if tmp != () {
-            substepNr += 1;
-            TimelineSubstepSQL oldDBSubstep = tmp.value;
-
-            // make sure that no invalid changes have been made
-            if receivedSubstep.href != oldDBSubstep.href {
-                return error(string `UI illegally changed the href of a substep or changed the order of substeps (stepId: ${stepId}, substep index: ${substepNr}, new hrefUi: ${receivedSubstep.href}).`);
-            }
-            if receivedSubstep.substepId != () && receivedSubstep.substepId != oldDBSubstep.substepId {
-                string? substepId = receivedSubstep.substepId;
-                return error(string `UI illegally set or changed the substepId of a substep  or changed the order of substeps (stepId: ${stepId}, substep index: ${substepNr}, new substepId: ${substepId != () ? substepId : ""}).`);
-            }
-            if receivedSubstep.hrefUi != () && receivedSubstep.hrefUi != oldDBSubstep.hrefUi {
-                string? hrefUi = receivedSubstep.hrefUi;
-                return error(string `UI illegally set or changed the hrefUi of a substep or changed the order of substeps (stepId: ${stepId}, substep index: ${substepNr}, new hrefUi: ${hrefUi != () ? hrefUi : ""}).`);
-            }
-            if receivedSubstep.cleared == 0 && oldDBSubstep.cleared == 1 {
-                return error(string `Previously cleared substep was set to cleared=false or changed the order of substeps (stepId: ${stepId}, substep index: ${substepNr}, href: ${receivedSubstep.href})!`);
-            }
-            if receivedSubstep.cleared == 1 && substepNr == receivedSubsteps.length() {
-                nUncleared = 0;
-                if oldDBSubstep.cleared == 0 {
-                    changes = true;
-                }
-            }
-        } else {
-            // new substep
-            check createTimelineSubstep(stepId, receivedSubstep);
-            changes = true;
-        }
-    }
-
-    // set all previous substeps except the latest one to cleared by default (should have been done, but we don't care here). The latest one should only be set manually. 
-    _ = check clearTimelineSubsteps(stepId, receivedSubsteps.length() - nUncleared);
-    if (nUncleared > 1) {
-        return true;
-    }
-    return changes;
-}
-
-public isolated transactional function updateTimelineProgress(int stepId, Progress progress) returns error? {
-    _ = check experimentDB->execute(
-        `UPDATE TimelineStep SET pStart = ${progress.progressStart}, pTarget = ${progress.progressTarget}, pValue = ${progress.progressValue}, pUnit = ${progress.progressUnit} WHERE stepId = ${stepId};`
-    );
-}
-
-public isolated transactional function getSubstepInputData(int stepId, int substepNr) returns ExperimentDataReference[]|error {
-    stream<ExperimentDataReference, sql:Error?> inputData;
-
-    inputData = experimentDB->query(
-        `SELECT name, version FROM SubstepData JOIN ExperimentData ON SubstepData.dataId = ExperimentData.dataId 
-         WHERE relationType = "input" and stepId = ${stepId} and substepNr = ${substepNr};`
-    );
-
-    ExperimentDataReference[]|error? inputDataList = from var row in inputData
-        select row;
-    check inputData.close();
-
-    if inputDataList is () {
-        return [];
-    } else if !(inputDataList is error) {
-        return inputDataList;
-    }
-
-    return error(string `Failed to retrieve input data for experiment substep with stepId ${stepId} and substepNr ${substepNr}!`);
-}
-
-public isolated transactional function saveTimelineSubstepParams(int stepId, int substepNr, string? parameters, string parametersContentType) returns error? {
-    _ = check experimentDB->execute(
-                `UPDATE TimelineSubstep SET parameters=${parameters}, parametersContentType=${parametersContentType} WHERE stepId=${stepId} AND substepNr=${substepNr};`
-            );
-}
-
-public isolated transactional function saveTimelineSubstepInputData(int stepId, int substepNr, int experimentId, ExperimentDataReference[] inputData) returns error? {
-    foreach var data in inputData {
-        var experimentData = check getData(experimentId, data.name, data.'version);
-        _ = check experimentDB->execute(`INSERT INTO SubstepData (stepId, substepNr, dataId, relationType) VALUES (${stepId}, ${substepNr}, ${experimentData.dataId}, ${"input"});`);
-    }
-}
->>>>>>> 9de8493e
+// Copyright 2021 University of Stuttgart
+//
+// Licensed under the Apache License, Version 2.0 (the "License");
+// you may not use this file except in compliance with the License.
+// You may obtain a copy of the License at
+//
+//     http://www.apache.org/licenses/LICENSE-2.0
+//
+// Unless required by applicable law or agreed to in writing, software
+// distributed under the License is distributed on an "AS IS" BASIS,
+// WITHOUT WARRANTIES OR CONDITIONS OF ANY KIND, either express or implied.
+// See the License for the specific language governing permissions and
+// limitations under the License.
+
+import ballerina/log;
+import ballerina/time;
+import ballerina/sql;
+import ballerinax/java.jdbc;
+import ballerina/os;
+import ballerina/mime;
+
+# The connection pool config for sqlite databases.
+sql:ConnectionPool sqlitePool = {
+    maxOpenConnections: 5, // limit the concurrent connections as sqlite is not really concurrency friendly
+    maxConnectionLifeTime: 1800, // limit keepalive to ensure pool resets faster on errors
+    minIdleConnections: 0
+};
+
+# Either "sqlite" or "mariadb"
+# Can also be configured by setting the `QHANA_DB_TYPE` environment variable.
+configurable string dbType = "sqlite";
+
+// sqlite specific config
+# File Path to the sqlite db
+# Can also be configured by setting the `QHANA_DB_PATH` environment variable.
+configurable string dbPath = "qhana-backend.db";
+
+// mariadb specific config
+# Hostname + port for mariadb db
+# Can also be configured by setting the `QHANA_DB_HOST` environment variable.
+configurable string dbHost = "localhost:3306";
+# DB name for mariadb db
+# Can also be configured by setting the `QHANA_DB_NAME` environment variable.
+configurable string dbName = "QHAnaExperiments";
+# DB user for mariadb db
+# Can also be configured by setting the `QHANA_DB_USER` environment variable.
+configurable string dbUser = "QHAna";
+# DB password for mariadb db
+# Can also be configured by setting the `QHANA_DB_PASSWORD` environment variable.
+configurable string dbPassword = "";
+
+# Get the db type from the `QHANA_DB_TYPE` environment variable.
+# If not present use the configurable variable `dbType` as fallback.
+#
+# + return - the configured db type
+function getDBType() returns string {
+    string d = os:getEnv("QHANA_DB_TYPE");
+    if (d.length() > 0) {
+        return d;
+    }
+    return dbType;
+}
+
+# The final configured db type.
+final string & readonly configuredDBType = getDBType().cloneReadOnly();
+
+# Initialize the database client from the supplied config.
+#
+# Also reads config from environment variables.
+#
+# + return - the created client or an error
+function initClient() returns jdbc:Client|error {
+    // load config from env vars
+    var dbPathLocal = os:getEnv("QHANA_DB_PATH");
+    if (dbPathLocal.length() == 0) {
+        dbPathLocal = dbPath;
+    }
+    var dbHostLocal = os:getEnv("QHANA_DB_HOST");
+    if (dbHostLocal.length() == 0) {
+        dbHostLocal = dbHost;
+    }
+    var dbNameLocal = os:getEnv("QHANA_DB_NAME");
+    if (dbNameLocal.length() == 0) {
+        dbNameLocal = dbName;
+    }
+    var dbUserLocal = os:getEnv("QHANA_DB_USER");
+    if (dbUserLocal.length() == 0) {
+        dbUserLocal = dbUser;
+    }
+    var dbPasswordLocal = os:getEnv("QHANA_DB_PASSWORD");
+    if (dbPasswordLocal.length() == 0) {
+        dbPasswordLocal = dbPassword;
+    }
+
+    // use config options to create db client
+    if configuredDBType == "sqlite" {
+        return new jdbc:Client(string `jdbc:sqlite:${dbPathLocal}`, connectionPool = sqlitePool);
+    } else if configuredDBType == "mariadb" || configuredDBType == "mysql" {
+        string connection = string `jdbc:mariadb://${dbHostLocal}/${dbNameLocal}?user=${dbUserLocal}`;
+        if dbPasswordLocal != "" {
+            string passwordPart = string `&password=${dbPasswordLocal}`;
+            connection = connection + passwordPart;
+        }
+        log:printDebug(connection); // FIXME remove to stop outputting password to stdout
+        return new jdbc:Client(connection);
+    } else {
+        return error(string `Db type ${configuredDBType} is unknownn!`);
+    }
+}
+
+// always provide an initialized dummy jdbc client to circumvent null handling in every method
+# the database client used by all database functions
+final jdbc:Client experimentDB = check initClient();
+
+# A record holding a single row count.
+#
+# + rowCount - the row count
+type RowCount record {
+    int rowCount;
+};
+
+# Database record of plugin endpoints.
+#
+# + url - the URL of the plugin endpoint
+# + 'type - the type of the plugin endpoint
+public type PluginEndpoint record {|
+    string url;
+    string 'type = "PluginRunner";
+|};
+
+# Full database record of plugin endpoints with the database id.
+#
+# + id - the id of the plugin record in the database
+public type PluginEndpointFull record {|
+    readonly int id;
+    *PluginEndpoint;
+|};
+
+// Experiments /////////////////////////////////////////////////////////////////
+
+# Record containing the pure data of an Experiment.
+#
+# + name - The experiment name
+# + description - The experiment description
+public type Experiment record {|
+    string name;
+    string description = "";
+|};
+
+# Record containing the experiment data and the database ID of the Experiment
+#
+# + experimentId - The database id of the record
+public type ExperimentFull record {|
+    readonly int experimentId;
+    *Experiment;
+|};
+
+// Data ////////////////////////////////////////////////////////////////////////
+
+# Database record of references to experiment data.
+#
+# + name - the (file-)name of the experiment data
+# + 'version - the version of the data
+public type ExperimentDataReference record {|
+    string name;
+    int 'version;
+|};
+
+# Record specifying data and content type tags.
+#
+# + dataType - the data type (what kind of data)
+# + contentType - the content type or mimetype (how is the data stored)
+type DataTypeTuple record {|
+    string dataType;
+    string contentType;
+|};
+
+# Database record for experiment data.
+#
+# + location - the path where the data is stored
+# + 'type - the data type of the stored data
+# + contentType - the content type of the stored data
+public type ExperimentData record {|
+    *ExperimentDataReference;
+    string location;
+    string 'type;
+    string contentType;
+|};
+
+# Full database record for experiment data.
+#
+# + dataId - the database id of the record
+# + experimentId - the id of the experiment this data is part of
+public type ExperimentDataFull record {|
+    readonly int dataId;
+    readonly int experimentId;
+    *ExperimentData;
+|};
+
+# Record describing the export configuration for exporting an experiment.
+#
+public type ExperimentExportConfig record {|
+|};
+
+# Experiment export record for exporting experiments as a zip.
+#
+# + name - the (file-)name of the experiment zip
+# + location - the path where the data is stored
+# + fileLength - length of file
+public type ExperimentExportZip record {|
+    string name;
+    string location;
+    int fileLength;
+|};
+
+// Timeline ////////////////////////////////////////////////////////////////////
+
+# Database result progress record.
+#
+# + progressStart - the start value of the progress (defaults to 0)
+# + progressTarget - the target value, e.g., the value where the progress is considered 100% done (defaults to 100)
+# + progressValue - the current progress value
+# + progressUnit - the unit the progress is counted in, e.g., %, minutes, steps, error rate, etc. (defaults to "%")
+public type Progress record {|
+    float? progressStart = 0;
+    float? progressTarget = 100;
+    float? progressValue = ();
+    string? progressUnit = "%";
+|};
+
+# Record of a reference to a timeline step.
+#
+# + experimentId - the experiment id
+# + sequence - the sequence number of the step in the experiment
+public type TimelineStepRef record {|
+    readonly int experimentId;
+    readonly int sequence;
+|};
+
+# Database record of a reference to a timeline step.
+#
+# + stepId - the database id of the timeline step
+public type TimelineStepDbRef record {|
+    readonly int stepId;
+|};
+
+# Database record of a timeline step.
+#
+# + 'start - the time when the timeline step was created
+# + end - the time when a result or error was recorded for the timeline step
+# + status - the current status of the timeline step result
+# + resultQuality - the result quality
+# + resultLog - the log output that is part of the result
+# + processorName - the plugin handling the computation for this step
+# + processorVersion - the version of the plugin
+# + processorLocation - the root URL of the plugin
+# + parameters - the parameters used to invoke the plugin with
+# + parametersContentType - the content type of the serialized parameters
+# + notes - the text of the notes stored for this step
+public type TimelineStep record {|
+    time:Utc 'start;
+    time:Utc? end = ();
+    string status = "PENDING";
+    string resultQuality = "UNKNOWN";
+    string? resultLog = ();
+    string processorName;
+    string? processorVersion = ();
+    string? processorLocation = ();
+    string parameters?; // optional for small requests
+    string parametersContentType = mime:APPLICATION_FORM_URLENCODED;
+    string notes?; // optional for small requests
+    *Progress;
+|};
+
+# Full database record of a timeline step containing the database id of the step.
+public type TimelineStepFull record {|
+    *TimelineStepDbRef;
+    *TimelineStepRef;
+    *TimelineStep;
+|};
+
+# Helper type used in SQL queries to get around issues with converting times 
+# to strings and back in sqlite databases.
+#
+# + 'start - the time when the timeline step was created
+# + end - the time when a result or error was recorded for the timeline step
+# + status - the current status of the timeline step result
+# + resultQuality - the result quality
+# + resultLog - the log output that is part of the result
+# + processorName - the plugin handling the computation for this step
+# + processorVersion - the version of the plugin
+# + processorLocation - the root URL of the plugin
+# + parameters - the parameters used to invoke the plugin with
+# + parametersContentType - the content type of the serialized parameters
+# + notes - the text of the notes stored for this step
+public type TimelineStepSQL record {|
+    *TimelineStepDbRef;
+    *TimelineStepRef;
+    string|time:Utc 'start;
+    string|time:Utc|() end = ();
+    string status = "PENDING";
+    string resultQuality = "UNKNOWN";
+    string? resultLog = ();
+    string processorName;
+    string? processorVersion = ();
+    string? processorLocation = ();
+    string parameters?; // optional for small requests
+    string parametersContentType = mime:APPLICATION_FORM_URLENCODED;
+    string notes?; // optional for small requests
+    *Progress;
+|};
+
+# Database record of a timeline step but with mandatory parameters field.
+#
+# + parameters - the parameters used to invoke the plugin with
+public type TimelineStepWithParams record {|
+    *TimelineStepFull;
+    string parameters;
+|};
+
+# Database record of timeline substeps.
+#
+# + substepId - the string id assigned to the substep by the plugin
+# + href - the URL to the resource accepting the substep input
+# + hrefUi - the URL of the corresponding micro frontend
+# + cleared - a boolean flag to indicate whether the substep is cleared
+public type TimelineSubstep record {|
+    string? substepId;
+    string href;
+    string? hrefUi;
+    int cleared;
+|};
+
+# Full database record of timeline substeps without parameters.
+#
+# + substepNr - 1 based substep index 
+# + stepId - id of associated step
+# + inputData - input data of the substep
+public type TimelineSubstepSQL record {|
+    *TimelineSubstep;
+    int substepNr;
+    int stepId;
+    ExperimentDataReference[] inputData?;
+|};
+
+# Full database record of timeline substeps including parameters.
+#
+# + parameters - the parameters which were input for this substep
+# + parametersContentType - the content type of these parameters
+public type TimelineSubstepWithParams record {|
+    *TimelineSubstepSQL;
+    string parameters;
+    string parametersContentType = mime:APPLICATION_FORM_URLENCODED;
+|};
+
+// Timeline to Data links //////////////////////////////////////////////////////
+
+# Database record of a relation between a timeline step and its input/output data.
+#
+# + stepId - the database id of the timeline step
+# + dataId - the database id of the data
+# + relationType - the type of the relation (e.g. input/output)
+public type StepToData record {|
+    readonly int stepId;
+    readonly int dataId;
+    string relationType;
+|};
+
+public isolated transactional function getPluginEndpointsCount() returns int|error {
+    stream<RowCount, sql:Error?> result = experimentDB->query(`SELECT count(*) AS rowCount FROM PluginEndpoints;`);
+    var count = result.next();
+    check result.close();
+    if count is error {
+        return count;
+    }
+    if count is record {RowCount value;} {
+        return count.value.rowCount;
+    } else {
+        // should never happen based on the sql query
+        return error("Could not determine the plugin endpoint count!");
+    }
+}
+
+public isolated transactional function getPluginEndpoints() returns PluginEndpointFull[]|error {
+    stream<PluginEndpointFull, sql:Error?> endpoints = experimentDB->query(
+        `SELECT id, url, type FROM PluginEndpoints ORDER BY type, url;`
+    );
+
+    PluginEndpointFull[]? endpointList = check from var endpoint in endpoints
+        select endpoint;
+
+    check endpoints.close();
+
+    if endpointList != () {
+        return endpointList;
+    }
+
+    return [];
+}
+
+public isolated transactional function getPluginEndpoint(int endpointId) returns PluginEndpointFull|error {
+    stream<PluginEndpointFull, sql:Error?> endpoints = experimentDB->query(
+        `SELECT id, url, type FROM PluginEndpoints WHERE id=${endpointId};`
+    );
+
+    var endpoint = endpoints.next();
+    check endpoints.close();
+
+    if !(endpoint is sql:Error) && (endpoint != ()) {
+        return endpoint.value;
+    }
+
+    return error(string `Endpoint with id ${endpointId} was not found!`);
+}
+
+public isolated transactional function addPluginEndpoint(*PluginEndpoint endpoint) returns PluginEndpointFull|error {
+    var result = check experimentDB->execute(
+        `INSERT INTO PluginEndpoints (url, type) VALUES (${endpoint.url}, ${endpoint.'type});`
+    );
+
+    var endpointId = result.lastInsertId;
+
+    if !(endpointId is int) {
+        return error("Could not parse last insert id for endpoint.");
+    } else {
+        return {
+            id: endpointId,
+            url: endpoint.url,
+            'type: endpoint.'type
+        };
+    }
+}
+
+public isolated transactional function editPluginEndpoint(int endpointId, string 'type) returns PluginEndpointFull|error {
+    _ = check experimentDB->execute(
+        `UPDATE PluginEndpoints SET type=${'type} WHERE id=${endpointId};`
+    );
+
+    return getPluginEndpoint(endpointId);
+}
+
+public isolated transactional function deletePluginEndpoint(int endpointId) returns error? {
+    var result = experimentDB->execute(
+        `DELETE FROM PluginEndpoints WHERE id=${endpointId};`
+    );
+
+    if result is error {
+        return result;
+    } else {
+        return;
+    }
+}
+
+////////////////////////////////////////////////////////////////////////////////
+// Experiments /////////////////////////////////////////////////////////////////
+////////////////////////////////////////////////////////////////////////////////
+
+# Return the number of experiments in the database.
+#
+# + return - The number of experiments or the encountered error
+public isolated transactional function getExperimentCount() returns int|error {
+    stream<RowCount, sql:Error?> result = experimentDB->query(`SELECT count(*) AS rowCount FROM Experiment;`);
+    var count = result.next();
+    check result.close();
+    if count is error {
+        return count;
+    }
+    if count is record {RowCount value;} {
+        return count.value.rowCount;
+    } else {
+        // should never happen based on the sql query
+        return error("Could not determine the experiment count!");
+    }
+}
+
+# Get the list of experiments from the database.
+#
+# + 'limit - The maximum number of experiments fetched in one call (default: `100`)
+# + offset - The offset applied to the sql query (default: `0`)
+# + return - The list of experiments or the encountered error
+public isolated transactional function getExperiments(int 'limit = 100, int offset = 0) returns ExperimentFull[]|error {
+    stream<ExperimentFull, sql:Error?> experiments = experimentDB->query(
+        `SELECT experimentId, name, description FROM Experiment ORDER BY name ASC LIMIT ${'limit} OFFSET ${offset};`
+    );
+
+    ExperimentFull[]? experimentList = check from var experiment in experiments
+        select experiment;
+
+    check experiments.close();
+
+    if experimentList != () {
+        return experimentList;
+    }
+
+    return [];
+}
+
+# Get a single experiment from the database.
+#
+# + experimentId - The database id of the experiment to fetch
+# + return - The experiment or the encountered error
+public isolated transactional function getExperiment(int experimentId) returns ExperimentFull|error {
+    stream<ExperimentFull, sql:Error?> experiments = experimentDB->query(
+        `SELECT experimentId, name, description FROM Experiment WHERE experimentId = ${experimentId} LIMIT 1;`
+    );
+
+    var experiment = experiments.next();
+    check experiments.close();
+
+    if !(experiment is sql:Error) && (experiment != ()) {
+        return experiment.value;
+    }
+
+    return error(string `Experiment ${experimentId} was not found!`);
+}
+
+# Create a new experiment in the database.
+#
+# + experiment - The data for the new experiment
+# + return - The experiment data including the database id or the encountered error
+public isolated transactional function createExperiment(*Experiment experiment) returns ExperimentFull|error {
+    ExperimentFull? result = ();
+
+    var insertResult = check experimentDB->execute(
+        `INSERT INTO Experiment (name, description) VALUES (${experiment.name}, ${experiment.description});`
+    );
+
+    // extract experiment id and build full experiment data
+    var experimentId = insertResult.lastInsertId;
+    if experimentId is string {
+        fail error("Expected integer id but got a string!");
+    } else if experimentId == () {
+        fail error("Expected the experiment id back but got nothing!");
+    } else {
+        result = {experimentId: experimentId, name: experiment.name, description: experiment.description};
+    }
+
+    if result == () {
+        // this should logically never happen but is included for the compiler
+        return error("Experiment was empty after transaction comitted.");
+    } else {
+        return result;
+    }
+}
+
+# Update an existing experiment in place in the database.
+#
+# + experimentId - The database id of the experiment to update
+# + experiment - The updated data for the existing experiment
+# + return - The updated experiment data including the database id or the encountered error
+public isolated transactional function updateExperiment(int experimentId, *Experiment experiment) returns ExperimentFull|error {
+    _ = check experimentDB->execute(
+        `UPDATE Experiment SET name=${experiment.name}, description=${experiment.description} WHERE experimentId = ${experimentId};`
+    );
+    return {experimentId, name: experiment.name, description: experiment.description};
+}
+
+////////////////////////////////////////////////////////////////////////////////
+// Data ////////////////////////////////////////////////////////////////////////
+////////////////////////////////////////////////////////////////////////////////
+
+# Get the number of data entries for a specific experiment.
+#
+# + experimentId - The experiment id
+# + all - If true count all experiment data including old version, if false count only the newest verwions (e.g. distinct data names)
+# + return - The count or the encountered error
+public isolated transactional function getExperimentDataCount(int experimentId, boolean all = true) returns int|error {
+    stream<RowCount, sql:Error?> result;
+    if all {
+        result = experimentDB->query(`SELECT count(*) AS rowCount FROM ExperimentData WHERE experimentId = ${experimentId};`);
+    } else {
+        result = experimentDB->query(`SELECT count(DISTINCT name) AS rowCount FROM ExperimentData WHERE experimentId = ${experimentId};`);
+    }
+    var count = result.next();
+
+    check result.close();
+    if count is record {RowCount value;} {
+        return count.value.rowCount;
+    } else if count is error {
+        return count;
+    } else {
+        // should never happen based on the sql query
+        return error("Could not determine the experiment count!");
+    }
+}
+
+public isolated transactional function getDataTypesSummary(int experimentId) returns map<string[]>|error {
+    stream<DataTypeTuple, sql:Error?> dataSummaryRaw = experimentDB->query(`SELECT DISTINCT type as dataType, contentType from ExperimentData WHERE experimentId=${experimentId} GROUP BY type ORDER BY type, contentType;`);
+
+    map<string[]> dataSummary = {};
+    check from var dt in dataSummaryRaw
+        do {
+            string[]? contentTypes = dataSummary[dt.dataType];
+            if contentTypes == () {
+                dataSummary[dt.dataType] = [dt.contentType];
+            } else {
+                contentTypes.push(dt.dataType);
+                dataSummary[dt.dataType] = contentTypes;
+            }
+        };
+
+    check dataSummaryRaw.close();
+
+    return dataSummary;
+}
+
+public isolated transactional function getDataList(int experimentId, boolean all = true, int 'limit = 100, int offset = 0) returns ExperimentDataFull[]|error {
+    var baseQuery = `SELECT dataId, experimentId, name, version, location, type, contentType 
+                     FROM ExperimentData WHERE experimentId=${experimentId} `;
+    var baseQuerySuffix = `ORDER BY name ASC, version DESC 
+                           LIMIT ${'limit} OFFSET ${offset};`;
+
+    stream<ExperimentDataFull, sql:Error?> experimentData;
+    if all {
+        experimentData = experimentDB->query(check new ConcatQuery(baseQuery, baseQuerySuffix));
+    } else {
+        var extraFilter = `AND version=(SELECT MAX(t2.version)
+                                FROM ExperimentData AS t2 
+                                WHERE ExperimentData.name=t2.name AND t2.experimentId=${experimentId}) `;
+        experimentData = experimentDB->query(check new ConcatQuery(baseQuery, extraFilter, baseQuerySuffix));
+    }
+
+    ExperimentDataFull[]? experimentDataList = check from var data in experimentData
+        select data;
+
+    check experimentData.close();
+
+    if experimentDataList != () {
+        return experimentDataList;
+    }
+
+    return [];
+}
+
+public isolated transactional function getData(int experimentId, string name, string|int|() 'version) returns ExperimentDataFull|error {
+    var baseQuery = `SELECT dataId, experimentId, name, version, location, type, contentType 
+                     FROM ExperimentData WHERE experimentId=${experimentId} AND name=${name}`;
+    stream<ExperimentDataFull, sql:Error?> data;
+
+    if 'version == () || 'version == "latest" {
+        // get latest version with order by descending and limit to one
+        data = experimentDB->query(check new ConcatQuery(baseQuery, ` ORDER BY version DESC LIMIT 1;`));
+    } else {
+        // get a specific version with order by descending and limit to one
+        data = experimentDB->query(check new ConcatQuery(baseQuery, ` AND version=${'version} LIMIT 1;`));
+    }
+
+    var result = data.next();
+    check data.close();
+
+    if !(result is sql:Error) && (result != ()) {
+        return result.value;
+    }
+
+    return error(string `Experiment data with experimentId: ${experimentId}, name: ${name} and version: ${'version == () ? "latest" : 'version} was not found!`);
+}
+
+public isolated transactional function getProducingStepOfData(int|ExperimentDataFull data) returns int|error {
+    stream<record {int producingStep;}, sql:Error?> step;
+
+    final var dataId = (data is int) ? data : data.dataId;
+    step = experimentDB->query(
+        `SELECT sequence AS producingStep FROM StepData JOIN TimelineStep ON StepData.stepId = TimelineStep.stepId 
+         WHERE relationType = "output" and dataId = ${dataId} LIMIT 1;`
+    );
+
+    var result = step.next();
+    check step.close();
+
+    if !(result is sql:Error) && (result != ()) {
+        return result.value.producingStep;
+    }
+
+    return error(string `Experiment data with dataId: ${dataId} has no producing step!`);
+}
+
+public isolated transactional function getStepsUsingData(int|ExperimentDataFull data) returns int[]|error {
+    stream<record {int sequence;}, sql:Error?> steps;
+
+    final var dataId = (data is int) ? data : data.dataId;
+    steps = experimentDB->query(
+        `SELECT sequence FROM StepData JOIN TimelineStep ON StepData.stepId = TimelineStep.stepId 
+         WHERE relationType = "input" and dataId = ${dataId} LIMIT 1;`
+    );
+
+    int[]|error? inputForSteps = from var step in steps
+        select step.sequence;
+
+    check steps.close();
+
+    if inputForSteps is () {
+        return [];
+    } else if !(inputForSteps is error) {
+        return inputForSteps;
+    }
+
+    return error(string `Experiment data with dataId: ${dataId} has no producing step!`);
+}
+
+////////////////////////////////////////////////////////////////////////////////
+// Timeline ////////////////////////////////////////////////////////////////////
+////////////////////////////////////////////////////////////////////////////////
+
+public isolated transactional function getTimelineStepCount(int experimentId) returns int|error {
+    stream<RowCount, sql:Error?> result = experimentDB->query(
+        `SELECT count(*) AS rowCount FROM TimelineStep WHERE experimentId = ${experimentId};`
+    );
+
+    var count = result.next();
+    check result.close();
+
+    if count is record {RowCount value;} {
+        return count.value.rowCount;
+    } else if count is error {
+        return count;
+    } else {
+        // should never happen based on the sql query
+        return error("Could not determine the experiment count!");
+    }
+}
+
+public isolated transactional function castToTimelineStepFull(TimelineStepSQL step) returns TimelineStepFull|error {
+    var startString = step.'start; // needed for correct type narrowing
+    if startString is string {
+        var utcString = startString; // needed for correct type narrowing
+        if !startString.endsWith("Z") {
+            utcString += ".00Z";
+        }
+        time:Utc 'start = check time:utcFromString(utcString);
+        step.'start = 'start;
+    }
+    var endString = step.end; // needed for correct type narrowing
+    if endString is string {
+        var utcString = endString; // needed for correct type narrowing
+        if !endString.endsWith("Z") {
+            utcString += ".00Z";
+        }
+        time:Utc end = check time:utcFromString(utcString);
+        step.end = end;
+    }
+    return step.cloneWithType();
+}
+
+public isolated transactional function getTimelineStepList(int experimentId, boolean allAttributes = false, int 'limit = 100, int offset = 0, boolean allSteps = false) returns TimelineStepFull[]|error {
+    object:RawTemplate[] query = [`SELECT stepId, experimentId, sequence, `];
+
+    if configuredDBType == "sqlite" {
+        query.push(`cast(start as TEXT) AS start, cast(end as TEXT) AS end, `);
+    } else {
+        query.push(`DATE_FORMAT(start, '%Y-%m-%dT%H:%i:%S') AS start, DATE_FORMAT(end, '%Y-%m-%dT%H:%i:%S') AS end, `);
+    }
+
+    query.push(`status, processorName, processorVersion, processorLocation `);
+
+    if allAttributes {
+        query.push(`, resultQuality, resultLog, coalesce(parameters,'') AS parameters, parametersContentType, coalesce(notes,'') AS notes `);
+    } else {
+        query.push(`, resultQuality, NULL AS resultLog `);
+    }
+
+    if !allSteps {
+        query.push(`FROM TimelineStep WHERE experimentId=${experimentId} ORDER BY sequence ASC LIMIT ${'limit} OFFSET ${offset};`);
+    } else {
+        query.push(`FROM TimelineStep WHERE experimentId=${experimentId} ORDER BY sequence ASC;`);
+    }
+
+    stream<TimelineStepSQL, sql:Error?> timelineSteps = experimentDB->query(check new ConcatQuery(...query));
+
+    (TimelineStepSQL|TimelineStepFull)[]|error|() tempList = from var step in timelineSteps
+        select step;
+
+    check timelineSteps.close();
+
+    TimelineStepFull[] stepList = [];
+    if tempList is error {
+        return tempList;
+    } else if tempList is () {
+        return [];
+    } else {
+        // convert timestamps to correct utc type if timestamps come from sqlite
+        foreach var step in tempList {
+            TimelineStepFull stepFull = check castToTimelineStepFull(step);
+            stepList.push(stepFull);
+        }
+    }
+
+    return stepList;
+}
+
+public isolated transactional function createTimelineStep(
+        int experimentId,
+        string processorName,
+        string? processorVersion = (),
+        string? processorLocation = (),
+        string? parameters = (),
+        string? parametersContentType = mime:APPLICATION_FORM_URLENCODED
+) returns TimelineStepWithParams|error {
+    if parameters == () && parametersContentType == () {
+        return error("When parameters are given the parameters content type is required!");
+    }
+
+    sql:ParameterizedQuery currentTime = `strftime('%Y-%m-%dT%H:%M:%S', 'now')`;
+    if configuredDBType != "sqlite" {
+        currentTime = `DATE_FORMAT(UTC_TIMESTAMP(), '%Y-%m-%dT%H:%i:%S')`;
+    }
+    var insertResult = check experimentDB->execute(
+        check new ConcatQuery(
+            `INSERT INTO TimelineStep (experimentId, sequence, start, end, processorName, processorVersion, processorLocation, parameters, parametersContentType) 
+            VALUES (${experimentId}, (SELECT sequence from (SELECT count(*)+1 AS sequence FROM TimelineStep WHERE experimentId = ${experimentId}) subquery), `,
+            currentTime,
+            `, NULL, ${processorName}, ${processorVersion}, ${processorLocation}, ${parameters}, ${parametersContentType});`
+        )
+    );
+
+    // extract experiment id and build full experiment data
+    var stepId = insertResult.lastInsertId;
+    if stepId is string {
+        fail error("Expected integer id but got a string!");
+    } else if stepId == () {
+        fail error("Expected the experiment id back but got nothing!");
+    } else {
+        int s = check stepId.ensureType();
+        return getTimelineStep(stepId = s);
+    }
+}
+
+public isolated transactional function getTimelineStep(int? experimentId = (), int? sequence = (), int? stepId = ()) returns TimelineStepWithParams|error {
+    var baseQuery = `SELECT stepId, experimentId, sequence, cast(start as TEXT) AS start, cast(end as TEXT) AS end, status, resultQuality, resultLog, processorName, processorVersion, processorLocation, parameters, parametersContentType, pStart AS progressStart, pTarget AS progressTarget, pValue AS progressValue, pUnit AS progressUnit
+                     FROM TimelineStep `;
+    if configuredDBType != "sqlite" {
+        baseQuery = `SELECT stepId, experimentId, sequence, DATE_FORMAT(start, '%Y-%m-%dT%H:%i:%S') AS start, DATE_FORMAT(end, '%Y-%m-%dT%H:%i:%S') AS end, status, resultQuality, resultLog, processorName, processorVersion, processorLocation, parameters, parametersContentType, pStart AS progressStart, pTarget AS progressTarget, pValue AS progressValue, pUnit AS progressUnit
+                     FROM TimelineStep `;
+    }
+
+    stream<TimelineStepSQL, sql:Error?> timelineStep;
+
+    TimelineStepRef|TimelineStepDbRef ref;
+
+    if experimentId == () && sequence == () && stepId == () {
+        return error("Must provide either experimentId and sequence or the stepId!");
+    } else if experimentId != () && sequence != () && stepId != () {
+        return error("Must not provide all parameters at the same time!");
+    } else if experimentId != () && sequence != () {
+        timelineStep = experimentDB->query(
+            check new ConcatQuery(baseQuery, `WHERE experimentId=${experimentId} AND sequence=${sequence} LIMIT 1;`)
+        );
+        ref = {experimentId: experimentId, sequence: sequence};
+    } else if stepId != () {
+        timelineStep = experimentDB->query(check new ConcatQuery(baseQuery, `WHERE stepId=${stepId} LIMIT 1;`));
+        ref = {stepId: stepId};
+    } else {
+        return error("Must provide either experimentId and sequence or the stepId!");
+    }
+
+    var result = timelineStep.next();
+    check timelineStep.close();
+
+    if !(result is sql:Error) && (result != ()) {
+        TimelineStepFull|error stepFull = castToTimelineStepFull(result.value);
+        if stepFull is error {
+            return error(string `The Timeline step with reference ${ref.toString()} could not be read from the database!`, stepFull);
+        } else {
+            TimelineStepWithParams|error step = stepFull.cloneWithType(TimelineStepWithParams);
+            if step is error {
+                return error(string `The Timeline step with reference ${ref.toString()} did not have the required parameters field!`, step);
+            }
+            return step;
+        }
+    }
+
+    return error(string `Timeline step with reference ${ref.toString()} was not found!`);
+}
+
+public isolated transactional function updateTimelineStepStatus(int|TimelineStepFull step, string status, string? resultLog) returns error? {
+    var stepId = step is int ? step : step.stepId;
+    sql:ParameterizedQuery currentTime = `strftime('%Y-%m-%dT%H:%M:%S', 'now')`;
+    if configuredDBType != "sqlite" {
+        currentTime = `DATE_FORMAT(UTC_TIMESTAMP(), '%Y-%m-%dT%H:%i:%S')`;
+    }
+
+    _ = check experimentDB->execute(
+        check new ConcatQuery(
+            `UPDATE TimelineStep 
+                SET 
+                    end=`, currentTime, `, 
+                    status=${status},
+                    resultLog=${resultLog}
+                WHERE stepId = ${stepId} AND end IS NULL;`
+        )
+    );
+}
+
+public isolated transactional function updateTimelineTaskLog(int|TimelineStepFull step, string? resultLog) returns error? {
+    var stepId = step is int ? step : step.stepId;
+    _ = check experimentDB->execute(`UPDATE TimelineStep 
+            SET resultLog=${resultLog}
+            WHERE stepId = ${stepId};`);
+}
+
+public isolated transactional function getStepInputData(int|TimelineStepFull step) returns ExperimentDataReference[]|error {
+    stream<ExperimentDataReference, sql:Error?> inputData;
+
+    var stepId = step is int ? step : step.stepId;
+    inputData = experimentDB->query(
+        `SELECT name, version FROM StepData JOIN ExperimentData ON StepData.dataId = ExperimentData.dataId 
+         WHERE relationType = "input" and stepId = ${stepId};`
+    );
+
+    ExperimentDataReference[]|error? inputDataList = from var row in inputData
+        select row;
+    check inputData.close();
+
+    if inputDataList is () {
+        return [];
+    } else if !(inputDataList is error) {
+        return inputDataList;
+    }
+
+    return error(string `Failed to retrieve input data for experiment step with stepId ${stepId}!`);
+}
+
+public isolated transactional function saveTimelineStepInputData(int stepId, int experimentId, ExperimentDataReference[] inputData) returns error? {
+    foreach var data in inputData {
+        var experimentData = check getData(experimentId, data.name, data.'version);
+        _ = check experimentDB->execute(`INSERT INTO StepData (stepId, dataId, relationType) VALUES (${stepId}, ${experimentData.dataId}, ${"input"});`);
+    }
+}
+
+public isolated transactional function getStepOutputData(int|TimelineStepFull step) returns ExperimentDataReference[]|error {
+    stream<ExperimentDataReference, sql:Error?> outputData;
+
+    var stepId = step is int ? step : step.stepId;
+    outputData = experimentDB->query(
+        `SELECT name, version FROM StepData JOIN ExperimentData ON StepData.dataId = ExperimentData.dataId 
+         WHERE relationType = "output" and stepId = ${stepId};`
+    );
+
+    ExperimentDataReference[]|error? outputDataList = from var row in outputData
+        select row;
+    check outputData.close();
+
+    if outputDataList is () {
+        return [];
+    } else if !(outputDataList is error) {
+        return outputDataList;
+    }
+
+    return error(string `Failed to retrieve output data for experiment step with stepId ${stepId}!`);
+}
+
+public isolated transactional function saveTimelineStepOutputData(int stepId, int experimentId, ExperimentData[] outputData) returns error? {
+    var baseQuery = `INSERT INTO ExperimentData (experimentId, name, version, location, type, contentType) VALUES `;
+    var dataQuery = from var d in outputData
+        select `(${experimentId}, ${d.name}, (SELECT version FROM (SELECT count(*) + 1 AS version FROM ExperimentData WHERE name = ${d.name}) subquery), ${d.location}, ${d.'type}, ${d.contentType})`;
+
+    foreach var insertData in dataQuery {
+        var result = check experimentDB->execute(check new ConcatQuery(baseQuery, insertData));
+        var dataId = result.lastInsertId;
+        _ = check experimentDB->execute(`INSERT INTO StepData (stepId, dataId, relationType) VALUES (${stepId}, ${dataId}, ${"output"});`);
+    }
+}
+
+public isolated transactional function getTimelineStepNotes(int experimentId, int sequence) returns string|error {
+    stream<record {|string? notes;|}, sql:Error?> note = experimentDB->query(
+        `SELECT notes
+         FROM TimelineStep WHERE experimentId=${experimentId} AND sequence=${sequence} LIMIT 1;`
+    );
+
+    var result = note.next();
+    check note.close();
+
+    if !(result is sql:Error) && (result != ()) {
+        var notesText = result.value.notes;
+        if notesText == () {
+            return "";
+        } else {
+            return notesText;
+        }
+    }
+
+    return error(string `Notes for timeline step with experimentId: ${experimentId} and sequence: ${sequence} were not found!`);
+}
+
+public isolated transactional function updateTimelineStepNotes(int experimentId, int sequence, string notes) returns error? {
+    _ = check experimentDB->execute(
+        `UPDATE TimelineStep SET notes=${notes} WHERE experimentId = ${experimentId} AND sequence=${sequence};`
+    );
+}
+
+public isolated transactional function updateTimelineStepResultQuality(int experimentId, int sequence, string resultQuality) returns error? {
+    var test = check experimentDB->execute(
+        `UPDATE TimelineStep SET resultQuality=${resultQuality} WHERE experimentId = ${experimentId} AND sequence=${sequence};`
+    );
+}
+
+public isolated transactional function getTimelineStepsWithResultWatchers() returns int[]|error {
+    stream<record {int stepId;}, sql:Error?> stepWatchers = experimentDB->query(
+        `SELECT stepId FROM ResultWatchers;`
+    );
+    int[]|error|() result = from var watcher in stepWatchers
+        select watcher.stepId;
+    check stepWatchers.close();
+
+    if result is () {
+        return [];
+    } else {
+        return result;
+    }
+}
+
+public isolated transactional function createTimelineStepResultWatcher(int stepId, string resultEndpoint) returns error? {
+    if resultEndpoint == "" {
+        return error("Result endpoint cannot be empty!");
+    }
+    _ = check experimentDB->execute(
+        `INSERT INTO ResultWatchers (stepId, resultEndpoint) 
+         VALUES (${stepId}, ${resultEndpoint});`
+    );
+}
+
+public isolated transactional function getTimelineStepResultEndpoint(int stepId) returns string?|error {
+    stream<record {string resultEndpoint;}, sql:Error?> result = experimentDB->query(
+        `SELECT resultEndpoint FROM ResultWatchers WHERE stepId = ${stepId};`
+    );
+    var first = result.next();
+    check result.close();
+
+    if first is record {record {string resultEndpoint;} value;} {
+        return first.value.resultEndpoint;
+    } else {
+        return first;
+    }
+}
+
+public isolated transactional function deleteTimelineStepResultWatcher(int stepId) returns error? {
+    _ = check experimentDB->execute(
+        `DELETE FROM ResultWatchers WHERE stepId = ${stepId};`
+    );
+}
+
+public isolated transactional function getTimelineSubsteps(int stepId, int? experimentId = ()) returns TimelineSubstepSQL[]|error {
+
+    stream<TimelineSubstepSQL, sql:Error?> substeps;
+    if (experimentId is ()) {
+        // experimentId is nil, use stepId as database id
+        substeps = experimentDB->query(
+            `SELECT stepId, substepNr, substepId, href, hrefUi, cleared FROM TimelineSubstep WHERE stepId=${stepId} ORDER BY substepNr ASC;`
+        );
+    } else {
+        // experimentId was given, use stepId as step sequence
+        substeps = experimentDB->query(
+            `SELECT 
+                    TimelineSubstep.stepId, substepNr, substepId, href, hrefUi, cleared
+                FROM TimelineSubstep JOIN TimelineStep ON TimelineSubstep.stepId=TimelineStep.stepId
+                WHERE TimelineStep.experimentId=${experimentId} AND TimelineStep.sequence=${stepId} ORDER BY substepNr ASC;`
+        );
+    }
+    TimelineSubstepSQL[]|error|() result = check from var substep in substeps
+        select substep;
+    check substeps.close();
+
+    if result is () {
+        return [];
+    } else {
+        return result;
+    }
+}
+
+public isolated transactional function getTimelineSubstepsWithInputData(int stepId) returns TimelineSubstepSQL[]|error {
+    TimelineSubstepSQL[]|error tempSubsteps = getTimelineSubsteps(stepId);
+    // add mapping of input data to substeps
+    if !(tempSubsteps is error) {
+        TimelineSubstepSQL[] substeps = [];
+        foreach TimelineSubstepSQL tempSubstep in tempSubsteps {
+            ExperimentDataReference[] substepInputData = check getSubstepInputData(stepId, tempSubstep.substepNr);
+            TimelineSubstepSQL substep = {
+                stepId: tempSubstep.stepId,
+                substepNr: tempSubstep.substepNr,
+                substepId: tempSubstep.substepId,
+                href: tempSubstep.href,
+                hrefUi: tempSubstep.hrefUi,
+                cleared: tempSubstep.cleared,
+                inputData: substepInputData
+            };
+            substeps.push(substep);
+        }
+        return substeps;
+    } else {
+        return tempSubsteps;
+    }
+}
+
+# Returns timeline substep with available experiment data reference if available
+#
+# + stepId - ID of step 
+# + substepNr - number of substep
+# + return - substep with experiment data or error
+public isolated transactional function getTimelineSubstep(int stepId, int substepNr) returns TimelineSubstepSQL|error {
+    stream<TimelineSubstepSQL, sql:Error?> substeps = experimentDB->query(
+        `SELECT stepId, substepNr, substepId, href, hrefUi, cleared FROM TimelineSubstep WHERE stepId=${stepId} AND substepNr=${substepNr};`
+    );
+    var result = substeps.next();
+    check substeps.close();
+
+    ExperimentDataReference[]|error inputData = check getSubstepInputData(stepId, substepNr);
+    if result is record {|TimelineSubstepSQL value;|} {
+        if inputData is error {
+            return inputData;
+        } else {
+            result.value.inputData = inputData;
+            return result.value;
+        }
+    } else if result is error {
+        return result;
+    } else {
+        return error("Could not find timeline substep with step id " + stepId.toString() + " and substep number " + substepNr.toString());
+    }
+}
+
+public isolated transactional function getTimelineSubstepWithParams(int experimentId, int stepSequence, int substepNr) returns TimelineSubstepWithParams|error {
+    // as in getTimelineStep
+    stream<TimelineSubstepWithParams, sql:Error?> substeps = experimentDB->query(
+        `SELECT 
+                TimelineSubstep.stepId, substepNr, substepId, href, hrefUi, cleared, TimelineSubstep.parameters, TimelineSubstep.parametersContentType 
+            FROM TimelineSubstep JOIN TimelineStep ON TimelineSubstep.stepId=TimelineStep.stepId
+            WHERE TimelineStep.experimentId=${experimentId} AND TimelineStep.sequence=${stepSequence} AND substepNr=${substepNr};`
+    );
+    var result = substeps.next();
+    check substeps.close();
+
+    if result is record {|TimelineSubstepWithParams value;|} {
+        return result.value;
+    } else if result is error {
+        return result;
+    } else {
+        return error("Could not find timeline substep with experimentId " + experimentId.toString() + " step sequence " + stepSequence.toString() + " and substep number " + substepNr.toString());
+    }
+}
+
+public isolated transactional function createTimelineSubstep(int stepId, TimelineSubstep substep) returns error? {
+    if substep.href == "" {
+        return error("Href cannot be empty!");
+    }
+    int count = check experimentDB->queryRow(`SELECT count(*) FROM TimelineSubstep WHERE stepId=${stepId};`);
+    count += 1;
+    string? substepId = substep.substepId;
+    _ = check experimentDB->execute(
+        `INSERT INTO TimelineSubstep (stepId, substepNr, substepId, href, hrefUi, cleared) 
+         VALUES (${stepId}, ${count}, ${substep.substepId != () ? substepId : count.toString()}, ${substep.href}, ${substep.hrefUi}, ${substep.cleared});`
+    );
+}
+
+# Updates cleared field of timeline substep
+#
+# + stepId - stepId
+# + substep - substep
+# + return - error in case no update or multiple updated
+public isolated transactional function updateTimelineSubstep(int stepId, TimelineSubstep substep) returns error? {
+    // TODO: refactor
+    if substep.href == "" {
+        return error("Href cannot be empty!");
+    }
+    sql:ExecutionResult result;
+    if substep.substepId == () {
+        if substep.hrefUi == () {
+            result = check experimentDB->execute(
+                `UPDATE TimelineSubstep SET cleared=${substep.cleared} WHERE stepId=${stepId} AND href=${substep.href};`
+            );
+        } else {
+            result = check experimentDB->execute(
+                `UPDATE TimelineSubstep SET cleared=${substep.cleared} WHERE stepId=${stepId} AND href=${substep.href} AND hrefUi=${substep.hrefUi};`
+            );
+        }
+    } else {
+        if substep.hrefUi == () {
+            result = check experimentDB->execute(
+                `UPDATE TimelineSubstep SET cleared=${substep.cleared} WHERE stepId=${stepId} AND href=${substep.href} AND substepId=${substep.substepId};`
+            );
+        } else {
+            result = check experimentDB->execute(
+                `UPDATE TimelineSubstep SET cleared=${substep.cleared} WHERE stepId=${stepId} AND href=${substep.href} AND hrefUi=${substep.hrefUi} AND substepId=${substep.substepId};`
+            );
+        }
+    }
+    if result?.affectedRowCount != 1 {
+        int? rowCount = result?.affectedRowCount;
+        return error(string `Update not successful. Affected rows: ${rowCount != () ? rowCount : 0}`);
+    }
+}
+
+# Updates cleared field of all timeline substeps with substepNr <= substepNrBound
+#
+# + stepId - stepId
+# + substepNrBound - bound of substepNr's
+# + return - Returns true if changes were made successfully and false if no changes were made. Else raises an error.
+public isolated transactional function clearTimelineSubsteps(int stepId, int substepNrBound) returns boolean|error {
+    sql:ExecutionResult result = check experimentDB->execute(
+        `UPDATE TimelineSubstep SET cleared=${true} WHERE stepId=${stepId} AND substepNr<=${substepNrBound};`
+    );
+    var affectedRowCount = result?.affectedRowCount;
+    if affectedRowCount != () {
+        if affectedRowCount > 0 {
+            return true;
+        }
+    }
+    return false;
+}
+
+# Updates database from a list of received substeps. First checks received list against old list of substeps for the given step in the database to find updated and new substeps. If steps are missing or illegal changes were made (apart from setting cleared to 1) or multiple new uncleared substeps are added an appropriate error is returned. If at least one new substep is added, all old substeps are automatically cleared (in case they are not cleared in the received list). A warning is printed if more than one new substep is added. 
+#
+# + stepId - Timeline step id
+# + receivedSubsteps - list of received substeps
+# + return - Returns true if changes were made successfully and false if no changes were made. Else raises an error.
+public isolated transactional function updateTimelineSubsteps(int stepId, TimelineSubstep[] receivedSubsteps) returns boolean|error {
+    // returns timelineSubsteps ordered by substepNr
+    TimelineSubstepSQL[] oldDBSubsteps = check getTimelineSubsteps(stepId);
+
+    if receivedSubsteps.length() < oldDBSubsteps.length() {
+        return error(string `Received substeps list smaller than stored substep list in database (stepId: ${stepId}).`);
+    }
+
+    int substepNr = 0;
+    var oldDBSubstepsIterator = oldDBSubsteps.iterator();
+    boolean changes = false;
+    // nUncleared is for the case that receivedSubsteps.length() == oldDBSubsteps.length() and the last substep is cleared
+    int nUncleared = 1;
+
+    // we assume that index in receivedSubsteps corresponds to substepNr
+    foreach TimelineSubstep receivedSubstep in receivedSubsteps {
+
+        var tmp = oldDBSubstepsIterator.next();
+        if tmp != () {
+            substepNr += 1;
+            TimelineSubstepSQL oldDBSubstep = tmp.value;
+
+            // make sure that no invalid changes have been made
+            if receivedSubstep.href != oldDBSubstep.href {
+                return error(string `UI illegally changed the href of a substep or changed the order of substeps (stepId: ${stepId}, substep index: ${substepNr}, new hrefUi: ${receivedSubstep.href}).`);
+            }
+            if receivedSubstep.substepId != () && receivedSubstep.substepId != oldDBSubstep.substepId {
+                string? substepId = receivedSubstep.substepId;
+                return error(string `UI illegally set or changed the substepId of a substep  or changed the order of substeps (stepId: ${stepId}, substep index: ${substepNr}, new substepId: ${substepId != () ? substepId : ""}).`);
+            }
+            if receivedSubstep.hrefUi != () && receivedSubstep.hrefUi != oldDBSubstep.hrefUi {
+                string? hrefUi = receivedSubstep.hrefUi;
+                return error(string `UI illegally set or changed the hrefUi of a substep or changed the order of substeps (stepId: ${stepId}, substep index: ${substepNr}, new hrefUi: ${hrefUi != () ? hrefUi : ""}).`);
+            }
+            if receivedSubstep.cleared == 0 && oldDBSubstep.cleared == 1 {
+                return error(string `Previously cleared substep was set to cleared=false or changed the order of substeps (stepId: ${stepId}, substep index: ${substepNr}, href: ${receivedSubstep.href})!`);
+            }
+            if receivedSubstep.cleared == 1 && substepNr == receivedSubsteps.length() {
+                nUncleared = 0;
+                if oldDBSubstep.cleared == 0 {
+                    changes = true;
+                }
+            }
+        } else {
+            // new substep
+            check createTimelineSubstep(stepId, receivedSubstep);
+            changes = true;
+        }
+    }
+
+    // set all previous substeps except the latest one to cleared by default (should have been done, but we don't care here). The latest one should only be set manually. 
+    _ = check clearTimelineSubsteps(stepId, receivedSubsteps.length() - nUncleared);
+    if (nUncleared > 1) {
+        return true;
+    }
+    return changes;
+}
+
+public isolated transactional function updateTimelineProgress(int stepId, Progress progress) returns error? {
+    _ = check experimentDB->execute(
+        `UPDATE TimelineStep SET pStart = ${progress.progressStart}, pTarget = ${progress.progressTarget}, pValue = ${progress.progressValue}, pUnit = ${progress.progressUnit} WHERE stepId = ${stepId};`
+    );
+}
+
+public isolated transactional function getSubstepInputData(int stepId, int substepNr) returns ExperimentDataReference[]|error {
+    stream<ExperimentDataReference, sql:Error?> inputData;
+
+    inputData = experimentDB->query(
+        `SELECT name, version FROM SubstepData JOIN ExperimentData ON SubstepData.dataId = ExperimentData.dataId 
+         WHERE relationType = "input" and stepId = ${stepId} and substepNr = ${substepNr};`
+    );
+
+    ExperimentDataReference[]|error? inputDataList = from var row in inputData
+        select row;
+    check inputData.close();
+
+    if inputDataList is () {
+        return [];
+    } else if !(inputDataList is error) {
+        return inputDataList;
+    }
+
+    return error(string `Failed to retrieve input data for experiment substep with stepId ${stepId} and substepNr ${substepNr}!`);
+}
+
+public isolated transactional function saveTimelineSubstepParams(int stepId, int substepNr, string? parameters, string parametersContentType) returns error? {
+    _ = check experimentDB->execute(
+                `UPDATE TimelineSubstep SET parameters=${parameters}, parametersContentType=${parametersContentType} WHERE stepId=${stepId} AND substepNr=${substepNr};`
+            );
+}
+
+public isolated transactional function saveTimelineSubstepInputData(int stepId, int substepNr, int experimentId, ExperimentDataReference[] inputData) returns error? {
+    foreach var data in inputData {
+        var experimentData = check getData(experimentId, data.name, data.'version);
+        _ = check experimentDB->execute(`INSERT INTO SubstepData (stepId, substepNr, dataId, relationType) VALUES (${stepId}, ${substepNr}, ${experimentData.dataId}, ${"input"});`);
+    }
+}