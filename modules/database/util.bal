--- conflicted
+++ resolved
@@ -1,106 +1,3 @@
-<<<<<<< HEAD
-// Copyright 2021 University of Stuttgart
-//
-// Licensed under the Apache License, Version 2.0 (the "License");
-// you may not use this file except in compliance with the License.
-// You may obtain a copy of the License at
-//
-//     http://www.apache.org/licenses/LICENSE-2.0
-//
-// Unless required by applicable law or agreed to in writing, software
-// distributed under the License is distributed on an "AS IS" BASIS,
-// WITHOUT WARRANTIES OR CONDITIONS OF ANY KIND, either express or implied.
-// See the License for the specific language governing permissions and
-// limitations under the License.
-
-import ballerina/sql;
-
-# Helper function to check the types in a raw query at runtime.
-# 
-# + value - the value to check
-# + return - the cast value or an error
-isolated function checkValue(any|error value) returns sql:Value | error {
-    if (value is sql:Value) {
-        return value;
-    }
-    if value is error {
-        return error("Template insertion failed with an error!", value);
-    } else {
-        return error(string`Cannot use inserion ${value.toString()} of type ${(typeof value).toString()} in an sql query!`);
-    }
-}
-
-# Helper function to check and cast all values in an array.
-# 
-# + values - the values to check
-# + return - the cast values or an error
-isolated function checkAllValues((any|error)[] values) returns sql:Value[] | error {
-    sql:Value[] result = [];
-    foreach var val in values {
-        result.push(check checkValue(val));
-    }
-    return result;
-}
-
-
-# Custom class that allows concatenating raw templates to dynamically build sql queries.
-# 
-# **Deprecated**, as there is a function in ballerina that allows this concatenation.
-public class ConcatQuery {
-    *sql:ParameterizedQuery;
-
-    isolated function init(object:RawTemplate... templates) returns error? {
-        if (templates.length() == 0) {
-            return error("Must provide at least one raw template!");
-        } else if (templates.length() == 1) {
-            // only one template, just copy values
-            self.strings = templates[0].strings;
-            self.insertions = check checkAllValues(templates[0].insertions);
-        } else {
-            // multiple templates, concatenate values
-            string[] strings = [];
-            sql:Value[] insertions = [];
-            string? nextToConcat = ();
-            foreach var template in templates {
-                foreach var i in 0..<template.strings.length() {
-                    // process strings (resulting string array must be exacty one larger than insertions array!)
-                    if (i == 0 && nextToConcat != ()) {
-                        // if first string check if it must be concatenated with last string of last template
-                        if (template.strings.length() == 1) {
-                            // template only contains one string (and no insertions)
-                            nextToConcat = nextToConcat + template.strings[i];
-                        } else {
-                            // template contains more strings (and at least one insertion)
-                            strings.push(nextToConcat + template.strings[i]);
-                            nextToConcat = ();
-                        }
-                        // string already handled, go to next
-                        continue;
-                    }
-                    if (i == (template.strings.length() - 1)) {
-                        // last item is saved in nextToConcat temporarily
-                        nextToConcat = template.strings[i];
-                    } else {
-                        // push middle items directly to array
-                        strings.push(template.strings[i]);
-                    }
-                }
-                foreach var inserion in template.insertions {
-                    // process template insertions
-                    insertions.push(check checkValue(inserion));
-                }
-            }
-            // add last item to strings array (should always exist)
-            if (nextToConcat != ()) {
-                strings.push(nextToConcat);
-            }
-            // set values
-            self.strings = strings.cloneReadOnly();
-            self.insertions = insertions;
-        }
-    }
-}
-=======
 // Copyright 2021 University of Stuttgart
 //
 // Licensed under the Apache License, Version 2.0 (the "License");
@@ -200,5 +97,4 @@
             self.insertions = insertions;
         }
     }
-}
->>>>>>> ddd1bb00
+}