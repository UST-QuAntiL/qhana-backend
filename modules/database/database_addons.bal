--- conflicted
+++ resolved
@@ -1,778 +1,553 @@
-<<<<<<< HEAD
-// Copyright 2022 University of Stuttgart
-//
-// Licensed under the Apache License, Version 2.0 (the "License");
-// you may not use this file except in compliance with the License.
-// You may obtain a copy of the License at
-//
-//     http://www.apache.org/licenses/LICENSE-2.0
-//
-// Unless required by applicable law or agreed to in writing, software
-// distributed under the License is distributed on an "AS IS" BASIS,
-// WITHOUT WARRANTIES OR CONDITIONS OF ANY KIND, either express or implied.
-// See the License for the specific language governing permissions and
-// limitations under the License.
-
-import ballerina/sql;
-import ballerina/io;
-import ballerina/mime;
-import ballerina/time;
-import ballerina/file;
-import ballerina/log;
-import qhana_backend.java.io as javaio;
-import qhana_backend.java.util.zip as javazip;
-
-public type IdSQL record {|
-    int id;
-|};
-
-# Clones an experiment in the database.
-#
-# + oldExperimentId - experiment id of the experiment that is to be cloned
-# + return - The experiment data including the database id or the encountered error
-public isolated transactional function cloneExperiment(int oldExperimentId) returns ExperimentFull|error {
-    ExperimentFull? result = ();
-
-    // clone experiment
-    ExperimentFull experimentInfo = check getExperiment(oldExperimentId);
-    experimentInfo.name = experimentInfo.name + " (copy)";
-
-    var experimentInsertResult = check experimentDB->execute(
-        `INSERT INTO Experiment (name, description) VALUES (${experimentInfo.name}, ${experimentInfo.description});`
-    );
-
-    // extract experiment id and build full experiment data
-    var newExperimentId = experimentInsertResult.lastInsertId;
-    if newExperimentId !is int {
-        fail error("Expected integer id but got a string or Nil!");
-    } else {
-        result = {experimentId: newExperimentId, name: experimentInfo.name, description: experimentInfo.description};
-
-        log:printDebug(string `[experimentId ${oldExperimentId}] Cloned experiment has experimentId ${newExperimentId}`); // TODO: remove
-
-        // map old experimentData ids to new (cloned) to avoid duplication
-        map<int> oldDataIdToNewDataId = {};
-
-        // clone timeline steps
-        stream<record {|int stepId;|}, sql:Error?> timelineStepResult = experimentDB->query(`SELECT stepId FROM TimelineStep WHERE experimentId=${oldExperimentId};`);
-        int[]|error|() timelineStepList = from var step in timelineStepResult
-            select step.stepId;
-        if timelineStepList !is error && timelineStepList !is () {
-            int counter = 0;
-            foreach var oldTimelineStepId in timelineStepList {
-                counter += 1;
-                _ = check cloneTimelineStepComplex(newExperimentId, oldExperimentId, oldTimelineStepId, oldDataIdToNewDataId);
-            }
-            log:printDebug(string `[ExperimentId ${newExperimentId}] Cloned ${counter} TimelineSteps.`);
-        }
-        if result == () {
-            // this should logically never happen but is included for the compiler
-            return error("Experiment was empty after transaction comitted.");
-        } else {
-            return result;
-        }
-    }
-}
-
-# Clones an ExperimentData item. 
-#
-# Checks if item is already cloned (in mapping of old/new ids). If not the item is cloned and added to the mapping
-#
-# + oldDataIdToNewDataId - mutable mapping of old ExperimentData item ids to new experiment data ids to check if new experiment data needs to be created or not
-# + dataId - id of old ExperimentData item that is to be cloned
-# + newExperimentId - experiment id of the new (cloned) experiment
-# + oldExperimentId - experiment id of the experiment that is being cloned
-# + return - The new (cloned) ExperimentData id or the encountered error
-public isolated transactional function cloneExperimentData(map<int> oldDataIdToNewDataId, int dataId, int newExperimentId, int oldExperimentId) returns int|error {
-    // TODO: deep copy?
-    int? clonedExperimentDataId = oldDataIdToNewDataId[dataId.toString()];
-    if clonedExperimentDataId is () {
-        // not cloned yet => clone experiment data 
-        var experimentDataInsertResult = check experimentDB->execute(
-            `INSERT INTO ExperimentData (experimentId, name, version, location, type, contentType) 
-            SELECT ${newExperimentId}, name, version, location, type, contentType
-            FROM ExperimentData
-            WHERE experimentId = ${oldExperimentId} AND dataId = ${dataId};`
-        );
-        // add to mapping
-        var newExperimentDataId = experimentDataInsertResult.lastInsertId;
-        if newExperimentDataId is int {
-            lock {
-                oldDataIdToNewDataId[dataId.toString()] = newExperimentDataId;
-            }
-            log:printDebug(string `[experimentId ${oldExperimentId}, dataId ${dataId}] Cloned ExperimentData. Cloned ExperimentData has dataId ${newExperimentDataId}.`); // TODO: remove
-            return newExperimentDataId;
-        } else {
-            fail error("Expected the experimentData id back but got nothing or Nil!");
-        }
-    } else {
-        return clonedExperimentDataId;
-    }
-}
-
-# Clones a timeline step. 
-#
-# + newExperimentId - experiment id of the new (cloned) experiment
-# + oldExperimentId - experiment id of the experiment that is being cloned
-# + oldTimelineStepId - step id of (old) timeline step that is to be cloned
-# + return - The new (cloned) timeline step id or the encountered error
-public isolated transactional function cloneTimelineStepSimple(int newExperimentId, int oldExperimentId, int oldTimelineStepId) returns int|error {
-    var timelineStepInsertResult = check experimentDB->execute(
-        `INSERT INTO TimelineStep (experimentId, sequence, start, end, status, resultQuality, resultLog, processorName, processorVersion, processorLocation, parameters, parametersContentType, pStart, pTarget, pValue, pUnit, notes)
-        SELECT ${newExperimentId}, sequence, start, end, status, resultQuality, resultLog, processorName, processorVersion, processorLocation, parameters, parametersContentType, pStart, pTarget, pValue, pUnit, notes
-        FROM TimelineStep
-        WHERE experimentId = ${oldExperimentId} AND stepId = ${oldTimelineStepId};`
-    );
-    var newTimelineStepId = timelineStepInsertResult.lastInsertId;
-    if newTimelineStepId !is int || newTimelineStepId < 0 {
-        fail error("Cloning of TimelineStep with (old) id " + oldTimelineStepId.toString() + " unsuccessful [oldExperimentId: " + oldExperimentId.toString() + ", newExperimentId: " + newExperimentId.toString() + "]!");
-    } else {
-        log:printDebug(string `[experimentId ${oldExperimentId}, stepId ${oldTimelineStepId}] Cloned TimelineStep has id ${newTimelineStepId}.`); // TODO: remove
-        return newTimelineStepId;
-    }
-}
-
-# Clones timeline substep including associated substep data and experiment data.
-#
-# + newExperimentId - experiment id of the new (cloned) experiment
-# + oldExperimentId - experiment id of the experiment that is being cloned
-# + oldTimelineStepId - step id of (old) timeline step that is to be cloned
-# + newTimelineStepId - step id of (new, target) timeline step in cloning
-# + oldTimelineSubstepNr - substep nr of (old) timeline step that is to be cloned
-# + oldDataIdToNewDataId - mutable mapping of old ExperimentData item ids to new experiment data ids to check if new experiment data needs to be created or not
-# + return - The new (cloned) timeline step id or the encountered error
-public isolated transactional function cloneTimelineSubstepComplex(int newExperimentId, int oldExperimentId, int oldTimelineStepId, map<int> oldDataIdToNewDataId, int newTimelineStepId, int oldTimelineSubstepNr) returns ()|error {
-    // clone timeline substep
-    var timelineSubstepInsertResult = check experimentDB->execute(
-        `INSERT INTO TimelineSubstep (stepId, substepNr, substepId, href, hrefUi, cleared, parameters, parametersContentType)
-        SELECT ${newTimelineStepId}, substepNr, substepId, href, hrefUi, cleared, parameters, parametersContentType
-        FROM TimelineSubstep
-        WHERE stepId = ${oldTimelineStepId} AND substepNr = ${oldTimelineSubstepNr};`
-    );
-    var rowCount = timelineSubstepInsertResult.affectedRowCount;
-    if rowCount == () || rowCount < 1 {
-        fail error(string `[experimentId ${oldExperimentId}, stepId ${oldTimelineStepId}] Cloning of TimelineSubstep with substepNr ${oldTimelineSubstepNr} unsuccessful!`);
-    }
-    log:printDebug(string `[experimentId ${oldExperimentId}, stepId ${oldTimelineStepId}] Cloned substep with substepNr ${oldTimelineSubstepNr}.`); // TODO remove
-
-    // find and clone associated substepData
-    stream<record {|int id; int dataId;|}, sql:Error?> substepDataResult = experimentDB->query(`SELECT id, dataId FROM SubstepData WHERE stepId = ${oldTimelineStepId} AND substepNr=${oldTimelineSubstepNr};`);
-    record {|int id; int dataId;|}[]|error|() substepDataList = from var data in substepDataResult
-        select data;
-    if substepDataList !is error && substepDataList !is () {
-        foreach var substepData in substepDataList {
-            // TODO: deep copy
-            int clonedExperimentDataId = check cloneExperimentData(oldDataIdToNewDataId, substepData.dataId, newExperimentId, oldExperimentId);
-
-            //   clone step data with id of new experiment data
-            var stepDataInsertResult = check experimentDB->execute(
-                `INSERT INTO SubstepData (stepId, substepNr, dataId, relationType) 
-                SELECT ${newTimelineStepId}, ${oldTimelineSubstepNr}, ${clonedExperimentDataId}, relationType
-                FROM StepData
-                WHERE stepId = ${oldTimelineStepId} AND dataId = ${substepData.dataId};`
-            );
-            rowCount = stepDataInsertResult.affectedRowCount;
-            if rowCount == () || rowCount < 1 {
-                fail error(string `[experimentId ${oldExperimentId}, stepId ${oldTimelineStepId}, substepNr ${oldTimelineSubstepNr}] Cloning of SubstepData with dataId ${substepData.dataId} unsuccessful.`);
-            }
-            log:printDebug(string `[experimentId ${oldExperimentId}, stepId ${oldTimelineStepId}, SubstepNr: ${oldTimelineSubstepNr}] Cloned SubstepData item with dataId ${substepData.dataId}.`); // TODO remove
-        }
-    }
-}
-
-# Clones timeline step including associated step data, experiment data, and substeps.
-#
-# + newExperimentId - experiment id of the new (cloned) experiment
-# + oldExperimentId - experiment id of the experiment that is being cloned
-# + oldTimelineStepId - step id of (old) timeline step that is to be cloned
-# + oldDataIdToNewDataId - mutable mapping of old ExperimentData item ids to new experiment data ids to check if new experiment data needs to be created or not
-# + return - The new (cloned) timeline step id or the encountered error
-public isolated transactional function cloneTimelineStepComplex(int newExperimentId, int oldExperimentId, int oldTimelineStepId, map<int> oldDataIdToNewDataId) returns ()|error {
-    // clone timeline step
-    var newTimelineStepId = check cloneTimelineStepSimple(newExperimentId, oldExperimentId, oldTimelineStepId);
-
-    // find and clone associated step data 
-    stream<record {|int id; int dataId;|}, sql:Error?> stepDataResult = experimentDB->query(`SELECT id, dataId FROM StepData WHERE stepId = ${oldTimelineStepId};`);
-    record {|int id; int dataId;|}[]|error|() stepDataList = from var data in stepDataResult
-        select data;
-    if stepDataList !is error && stepDataList !is () {
-        foreach var stepData in stepDataList {
-            // check if associated experiment data was already cloned
-            // TODO: deep copy
-            int clonedExperimentDataId = check cloneExperimentData(oldDataIdToNewDataId, stepData.dataId, newExperimentId, oldExperimentId);
-            //   clone step data with id of new experiment data
-            var stepDataInsertResult = check experimentDB->execute(
-                `INSERT INTO StepData (stepId, dataId, relationType) 
-                SELECT ${newTimelineStepId}, ${clonedExperimentDataId}, relationType
-                FROM StepData
-                WHERE stepId = ${oldTimelineStepId} AND dataId = ${stepData.dataId};`
-            );
-            var rowCount = stepDataInsertResult.affectedRowCount;
-            if rowCount == () || rowCount < 1 {
-                fail error(string `[experimentId ${oldExperimentId}, stepId ${oldTimelineStepId}] Cloning of StepData with dataId ${clonedExperimentDataId} unsuccessful!`);
-            }
-            log:printDebug(string `[experimentId ${oldExperimentId}, stepId ${oldTimelineStepId}] Cloned StepData with dataId ${stepData.dataId}.`); // TODO remove
-        }
-    }
-    // clone all associated timeline substeps
-    stream<record {|int substepNr;|}, sql:Error?> timelineSubstepResult = experimentDB->query(`SELECT substepNr FROM TimelineSubstep WHERE stepId=${oldTimelineStepId};`);
-    int[]|error|() timelineSubstepNrList = from var substep in timelineSubstepResult
-        select substep.substepNr;
-    if timelineSubstepNrList !is error && timelineSubstepNrList !is () {
-        int counter = 0;
-        foreach int oldTimelineSubstepNr in timelineSubstepNrList {
-            counter += 1;
-            _ = check cloneTimelineSubstepComplex(newExperimentId, oldExperimentId, oldTimelineStepId, oldDataIdToNewDataId, newTimelineStepId, oldTimelineSubstepNr);
-        }
-        log:printDebug(string `[experimentId ${oldExperimentId}, stepId ${oldTimelineStepId}] Cloned ${counter} TimelineSubsteps.`); // TODO remove
-    }
-}
-
-# Record for exporting/importing experiment data
-#
-# + dataId - The database id of the data item (used for reference, changer on import)
-public type ExperimentDataExport record {|
-    int dataId;
-    *ExperimentData; // TODO: how to map location to files in ZIP?
-|};
-
-# Record for exporting/importing step data
-#
-# + dataId - The database id of the data item (used for reference, changer on import)
-# + relationType - the type of the relation (e.g. input/output)
-public type StepDataExport record {|
-    int dataId;
-    string relationType;
-|};
-
-# Record for exporting/importing substep data
-#
-# + substepNr - 1 based substep index   
-# + dataId - The database id of the data item (used for reference, changer on import)n  
-# + relationType - the type of the relation (e.g. input/output) 
-public type SubstepDataExport record {|
-    string substepNr; // TODO not really necessary - maybe remove later when import is done 
-    int dataId;
-    string relationType;
-|};
-
-# Base record for exporting/importing timeline substeps
-#
-# + substepNr - 1 based substep index  
-# + parameters - the parameters which were input for this substep
-# + parametersContentType - the content type of these parameters
-public type TimelineSubstepExportBase record {|
-    int substepNr;
-    *TimelineSubstep;
-    string parameters;
-    string parametersContentType = mime:APPLICATION_FORM_URLENCODED;
-|};
-
-# Record for exporting/importing timeline substeps
-#
-# + substepDataList - list of substep data
-public type TimelineSubstepExport record {|
-    *TimelineSubstepExportBase;
-    SubstepDataExport[] substepDataList;
-|};
-
-# Base record of a timeline step for export.
-#
-# + 'start - the time when the timeline step was created
-# + end - the time when a result or error was recorded for the timeline step
-# + status - the current status of the timeline step result
-# + resultQuality - the result quality
-# + resultLog - the log output that is part of the result
-# + processorName - the plugin handling the computation for this step
-# + processorVersion - the version of the plugin
-# + processorLocation - the root URL of the plugin
-# + parameters - the parameters used to invoke the plugin with
-# + parametersContentType - the content type of the serialized parameters
-# + notes - the text of the notes stored for this step
-public type TimelineStepBaseExport record {|
-    string 'start;
-    string? end = ();
-    string status = "PENDING";
-    string resultQuality = "UNKNOWN";
-    string? resultLog = ();
-    string processorName;
-    string? processorVersion = ();
-    string? processorLocation = ();
-    string? parameters; // optional for small requests
-    string parametersContentType = mime:APPLICATION_FORM_URLENCODED;
-    string? notes; // optional for small requests
-    *Progress;
-|};
-
-# Record for exporting/importing timeline steps with step data and substeps
-#
-# + sequence - the sequence number of the step in the experiment
-# + stepDataList - list of step data  
-# + timelineSubsteps - list of associated timeline substeps 
-public type TimelineStepExport record {|
-    int sequence; // TODO: not sure what this is used for
-    *TimelineStepBaseExport; // TODO: not sure if this will work due to time:Utc for start and end
-    StepDataExport[] stepDataList;
-    TimelineSubstepExport[] timelineSubsteps;
-|};
-
-# Record for exporting/importing a complete experiment
-#
-# + experiment - info about experiment
-# + timelineSteps - timeline steps including substeps and step/substep data
-# + experimentDataList - list of experiment data (reference to files in zip)
-public type ExperimentCompleteExport record {|
-    Experiment experiment;
-    TimelineStepExport[] timelineSteps;
-    ExperimentDataExport[] experimentDataList;
-|};
-
-public isolated transactional function castToTimelineStepExport(TimelineStepFull step) returns TimelineStepExport|error {
-    var end = step.end;
-    return {
-        sequence: step.sequence,
-        'start: time:utcToString(step.'start),
-        end: end == () ? () : time:utcToString(end),
-        status: step.status,
-        resultQuality: step.resultQuality,
-        resultLog: step.resultLog,
-        processorName: step.processorName,
-        processorVersion: step.processorVersion,
-        processorLocation: step.processorLocation,
-        parameters: step?.parameters, // TODO: on import don't set when nill
-        parametersContentType: step.parametersContentType,
-        notes: step?.notes, // TODO: on import don't set when nill
-        progressStart: step.progressStart,
-        progressTarget: step.progressTarget,
-        progressValue: step.progressValue,
-        progressUnit: step.progressUnit,
-        stepDataList: [],
-        timelineSubsteps: []
-    };
-}
-
-public isolated transactional function getTimelineStepDataList(int stepId) returns StepDataExport[]|error {
-    stream<StepDataExport, sql:Error?> stepDataResult = experimentDB->query(`SELECT dataId, relationType FROM StepData WHERE stepId = ${stepId};`);
-    StepDataExport[]|error|() stepDataList = from var stepData in stepDataResult
-        select stepData;
-    if stepDataList is error {
-        return error(string `[stepId ${stepId}] Could not retrieve step data for export.`);
-    } else if stepDataList is () {
-        return [];
-    } else {
-        return stepDataList;
-    }
-}
-
-public isolated transactional function getTimelineSubstepDataList(int stepId, int substepNr) returns SubstepDataExport[]|error {
-    stream<SubstepDataExport, sql:Error?> substepDataResult = experimentDB->query(`SELECT substepNr, dataId, relationType FROM SubstepData WHERE stepId = ${stepId} AND substepNr = ${substepNr};`);
-    SubstepDataExport[]|error|() substepDataList = from var substepData in substepDataResult
-        select substepData;
-    if substepDataList is error {
-        return error(string `[stepId ${stepId}, substepNr ${substepNr}] Could not retrieve substep data for export.`);
-    } else if substepDataList is () {
-        return [];
-    } else {
-        return substepDataList;
-    }
-}
-
-public isolated transactional function getTimelineSubstepsBaseExport(int stepId) returns TimelineSubstepExportBase[]|error {
-    stream<TimelineSubstepExportBase, sql:Error?> substepsResult = experimentDB->query(
-        `SELECT substepNr, substepId, href, hrefUi, cleared, parameters, parametersContentType FROM TimelineSubstep WHERE stepId=${stepId} ORDER BY substepNr ASC;`
-    );
-    TimelineSubstepExportBase[]|error|() substepsBase = from var substep in substepsResult
-        select substep;
-    if substepsBase is error {
-        return error(string `[stepId ${stepId}] Could not retrieve substep list for export from database.`);
-    } else if substepsBase is () {
-        return [];
-    } else {
-        return substepsBase;
-    }
-}
-
-public isolated transactional function getTimelineSubstepsExport(int stepId) returns TimelineSubstepExport[]|error {
-    TimelineSubstepExport[] substepsExport = [];
-    TimelineSubstepExportBase[] substepsBase = check getTimelineSubstepsBaseExport(stepId);
-    foreach var substep in substepsBase {
-        SubstepDataExport[] substepDataList = check getTimelineSubstepDataList(stepId, substep.substepNr);
-        TimelineSubstepExport substepExport = {
-            substepNr: substep.substepNr,
-            substepId: substep.substepId,
-            href: substep.href,
-            hrefUi: substep.hrefUi,
-            cleared: substep.cleared,
-            parameters: substep.parameters,
-            parametersContentType: substep.parametersContentType,
-            substepDataList: substepDataList
-        };
-        substepsExport.push(substepExport);
-    }
-    return substepsExport;
-}
-
-public isolated transactional function getExperimentDataExport(int experimentId, int dataId) returns ExperimentDataExport|error {
-    stream<ExperimentDataExport, sql:Error?> experimentDataResult = experimentDB->query(
-        `SELECT dataId, name, version, location, type, contentType FROM ExperimentData WHERE dataId=${dataId} AND experimentId=${experimentId};`
-    );
-    var experimentData = experimentDataResult.next();
-    check experimentDataResult.close();
-    if experimentData is error {
-        return experimentData;
-    }
-    if experimentData is record {ExperimentDataExport value;} {
-        return experimentData.value;
-    } else {
-        // should never happen based on the sql query
-        return error(string `[experimentId ${experimentId}, dataId ${dataId}] Could not retrieve experiment data for export from database.`);
-    }
-}
-
-public isolated transactional function getExperimentDBExport(int experimentId) returns ExperimentCompleteExport|error {
-    TimelineStepExport[] timelineSteps = [];
-    ExperimentDataExport[] experimentDataList = [];
-    ExperimentFull experiment = check getExperiment(experimentId);
-    int[] dataIdList = [];
-
-    // iterate over timeline steps
-    TimelineStepFull[] timelineStepListDb = check getTimelineStepList(experimentId, allAttributes = true, allSteps = true);
-    foreach TimelineStepFull timelineStepDb in timelineStepListDb {
-        TimelineStepExport timelineStepExport = check castToTimelineStepExport(timelineStepDb);
-        // retrieve associated step data
-        timelineStepExport.stepDataList = check getTimelineStepDataList(timelineStepDb.stepId);
-        foreach var stepData in timelineStepExport.stepDataList {
-            dataIdList.push(stepData.dataId);
-        }
-        // retrieve associated substeps with their substep data
-        timelineStepExport.timelineSubsteps = check getTimelineSubstepsExport(timelineStepDb.stepId);
-        timelineSteps.push(timelineStepExport);
-        foreach var substep in timelineStepExport.timelineSubsteps {
-            foreach var substepData in substep.substepDataList {
-                dataIdList.push(substepData.dataId);
-            }
-        }
-    }
-
-    // ignore duplicates in dataIdList and create experiment data list
-    int[] sortedDataIdList = dataIdList.sort();
-    int tmp = -1;
-    foreach int dataId in sortedDataIdList {
-        if dataId != tmp {
-            tmp = dataId;
-            ExperimentDataExport experimentData = check getExperimentDataExport(experimentId, dataId);
-            experimentDataList.push(experimentData);
-        }
-    }
-
-    return {
-        experiment: {name: experiment.name, description: experiment.description},
-        timelineSteps: timelineSteps,
-        experimentDataList: experimentDataList
-    };
-}
-
-# Prepare zip file for export of an experiment.
-#
-# + experimentId - experiment id of the new (cloned) experiment
-# + config - export configuration
-# + return - record with details about created zip files or error
-public transactional function exportExperiment(int experimentId, ExperimentExportConfig config) returns ExperimentExportZip|error {
-
-    string zipFilename = "";
-    string zipFileLocation = "";
-    int fileLength = 0;
-
-    ExperimentCompleteExport experimentComplete = check getExperimentDBExport(experimentId);
-    // data files
-    string[] dataFileLocations = [];
-    ExperimentDataExport[] experimentDataList = experimentComplete.experimentDataList;
-    foreach var experimentData in experimentDataList {
-        string location = experimentData.location;
-        dataFileLocations.push(location);
-        // remove path from file location
-        int? index = location.lastIndexOf("/");
-        if index is () {
-            index = location.lastIndexOf("\\");
-            if index is () {
-                return error("Unable to determine relative file location.");
-            } else {
-                experimentData.location = location.substring(index + 1, location.length());
-            }
-        } else {
-            experimentData.location = location.substring(index + 1, location.length()); // not very pretty but compiler check recognize assignment of index...
-        }
-    }
-
-    // string tmpDir = check file:createTempDir();
-    var exists = file:test("tmp", file:EXISTS);
-    if exists !is error && !exists {
-        check file:createDir("tmp");
-    }
-    json experimentCompleteJson = experimentComplete;
-    string jsonFile = "experiment.json";
-    var jsonPath = check file:joinPath("tmp", jsonFile); //TODO: replace with var jsonPath = check file:joinPath(tmpDir, jsonFile);
-    exists = file:test(jsonPath, file:EXISTS);
-    if exists !is error && exists {
-        check file:remove(jsonPath);
-    }
-    check io:fileWriteJson(jsonPath, experimentCompleteJson);
-
-    // create zip-  add all files (experiment file(s) + data files) to ZIP
-    string zipFileName = "experiment.zip";
-    var zipPath = check file:joinPath("tmp", zipFileName); //TODO: replace with var jsonPath = check file:joinPath(tmpDir, zipFileName);
-    javaio:File zipFile = javaio:newFile2(zipPath);
-    javaio:FileOutputStream fileOutStream = check javaio:newFileOutputStream1(zipFile);
-    javazip:ZipOutputStream zipOutStream = javazip:newZipOutputStream1(fileOutStream);
-
-    // add experiment.json
-    javaio:FileInputStream inStream = check javaio:newFileInputStream1(javaio:newFile2(jsonPath));
-    javazip:ZipEntry entry = javazip:newZipEntry1(jsonFile);
-    _ = check zipOutStream.putNextEntry(entry);
-    byte[] data = check inStream.readAllBytes();
-    _ = check zipOutStream.write(data);
-    _ = check zipOutStream.closeEntry();
-    _ = check inStream.close();
-
-    // add experiment data files
-    foreach string dataFile in dataFileLocations {
-        inStream = check javaio:newFileInputStream1(javaio:newFile2(dataFile));
-        entry = javazip:newZipEntry1(dataFile);
-        _ = check zipOutStream.putNextEntry(entry);
-        data = check inStream.readAllBytes();
-        _ = check zipOutStream.write(data);
-        _ = check zipOutStream.closeEntry();
-        _ = check inStream.close();
-    }
-    _ = check zipOutStream.close();
-    _ = check fileOutStream.close();
-
-    fileLength = zipFile.length();
-    ExperimentExportZip exportResult = {name: zipPath, location: zipFileLocation, fileLength: fileLength};
-    return exportResult;
-}
-=======
-// Copyright 2022 University of Stuttgart
-//
-// Licensed under the Apache License, Version 2.0 (the "License");
-// you may not use this file except in compliance with the License.
-// You may obtain a copy of the License at
-//
-//     http://www.apache.org/licenses/LICENSE-2.0
-//
-// Unless required by applicable law or agreed to in writing, software
-// distributed under the License is distributed on an "AS IS" BASIS,
-// WITHOUT WARRANTIES OR CONDITIONS OF ANY KIND, either express or implied.
-// See the License for the specific language governing permissions and
-// limitations under the License.
-
-import ballerina/sql;
-import ballerina/log;
-
-public type IdSQL record {|
-    int id;
-|};
-
-# Clones an experiment in the database.
-#
-# + oldExperimentId - experiment id of the experiment that is to be cloned
-# + return - The experiment data including the database id or the encountered error
-public isolated transactional function cloneExperiment(int oldExperimentId) returns ExperimentFull|error {
-    ExperimentFull? result = ();
-
-    // clone experiment
-    ExperimentFull experimentInfo = check getExperiment(oldExperimentId);
-    experimentInfo.name = experimentInfo.name + " (copy)";
-
-    var experimentInsertResult = check experimentDB->execute(
-        `INSERT INTO Experiment (name, description) VALUES (${experimentInfo.name}, ${experimentInfo.description});`
-    );
-
-    // extract experiment id and build full experiment data
-    var newExperimentId = experimentInsertResult.lastInsertId;
-    if newExperimentId !is int {
-        fail error("Expected integer id but got a string or Nil!");
-    } else {
-        result = {experimentId: newExperimentId, name: experimentInfo.name, description: experimentInfo.description};
-
-        log:printDebug(string `[experimentId ${oldExperimentId}] Cloned experiment has experimentId ${newExperimentId}`); // TODO: remove
-
-        // map old experimentData ids to new (cloned) to avoid duplication
-        map<int> oldDataIdToNewDataId = {};
-
-        // clone timeline steps
-        stream<record {|int stepId;|}, sql:Error?> timelineStepResult = experimentDB->query(`SELECT stepId FROM TimelineStep WHERE experimentId=${oldExperimentId};`);
-        int[]|error|() timelineStepList = from var step in timelineStepResult
-            select step.stepId;
-        if timelineStepList !is error && timelineStepList !is () {
-            int counter = 0;
-            foreach var oldTimelineStepId in timelineStepList {
-                counter += 1;
-                _ = check cloneTimelineStepComplex(newExperimentId, oldExperimentId, oldTimelineStepId, oldDataIdToNewDataId);
-            }
-            log:printDebug(string `[ExperimentId ${newExperimentId}] Cloned ${counter} TimelineSteps.`);
-        }
-        if result == () {
-            // this should logically never happen but is included for the compiler
-            return error("Experiment was empty after transaction comitted.");
-        } else {
-            return result;
-        }
-    }
-}
-
-# Clones an ExperimentData item. 
-#
-# Checks if item is already cloned (in mapping of old/new ids). If not the item is cloned and added to the mapping
-#
-# + oldDataIdToNewDataId - mutable mapping of old ExperimentData item ids to new experiment data ids to check if new experiment data needs to be created or not
-# + dataId - id of old ExperimentData item that is to be cloned
-# + newExperimentId - experiment id of the new (cloned) experiment
-# + oldExperimentId - experiment id of the experiment that is being cloned
-# + return - The new (cloned) ExperimentData id or the encountered error
-public isolated transactional function cloneExperimentData(map<int> oldDataIdToNewDataId, int dataId, int newExperimentId, int oldExperimentId) returns int|error {
-    // TODO: deep copy?
-    int? clonedExperimentDataId = oldDataIdToNewDataId[dataId.toString()];
-    if clonedExperimentDataId is () {
-        // not cloned yet => clone experiment data 
-        var experimentDataInsertResult = check experimentDB->execute(
-            `INSERT INTO ExperimentData (experimentId, name, version, location, type, contentType) 
-            SELECT ${newExperimentId}, name, version, location, type, contentType
-            FROM ExperimentData
-            WHERE experimentId = ${oldExperimentId} AND dataId = ${dataId};`
-        );
-        // add to mapping
-        var newExperimentDataId = experimentDataInsertResult.lastInsertId;
-        if newExperimentDataId is int {
-            lock {
-                oldDataIdToNewDataId[dataId.toString()] = newExperimentDataId;
-            }
-            log:printDebug(string `[experimentId ${oldExperimentId}, dataId ${dataId}] Cloned ExperimentData. Cloned ExperimentData has dataId ${newExperimentDataId}.`); // TODO: remove
-            return newExperimentDataId;
-        } else {
-            fail error("Expected the experimentData id back but got nothing or Nil!");
-        }
-    } else {
-        return clonedExperimentDataId;
-    }
-}
-
-# Clones a timeline step. 
-#
-# + newExperimentId - experiment id of the new (cloned) experiment
-# + oldExperimentId - experiment id of the experiment that is being cloned
-# + oldTimelineStepId - step id of (old) timeline step that is to be cloned
-# + return - The new (cloned) timeline step id or the encountered error
-public isolated transactional function cloneTimelineStepSimple(int newExperimentId, int oldExperimentId, int oldTimelineStepId) returns int|error {
-    var timelineStepInsertResult = check experimentDB->execute(
-        `INSERT INTO TimelineStep (experimentId, sequence, start, end, status, resultQuality, resultLog, processorName, processorVersion, processorLocation, parameters, parametersContentType, pStart, pTarget, pValue, pUnit, notes)
-        SELECT ${newExperimentId}, sequence, start, end, status, resultQuality, resultLog, processorName, processorVersion, processorLocation, parameters, parametersContentType, pStart, pTarget, pValue, pUnit, notes
-        FROM TimelineStep
-        WHERE experimentId = ${oldExperimentId} AND stepId = ${oldTimelineStepId};`
-    );
-    var newTimelineStepId = timelineStepInsertResult.lastInsertId;
-    if newTimelineStepId !is int || newTimelineStepId < 0 {
-        fail error("Cloning of TimelineStep with (old) id " + oldTimelineStepId.toString() + " unsuccessful [oldExperimentId: " + oldExperimentId.toString() + ", newExperimentId: " + newExperimentId.toString() + "]!");
-    } else {
-        log:printDebug(string `[experimentId ${oldExperimentId}, stepId ${oldTimelineStepId}] Cloned TimelineStep has id ${newTimelineStepId}.`); // TODO: remove
-        return newTimelineStepId;
-    }
-}
-
-# Clones timeline substep including associated substep data and experiment data.
-#
-# + newExperimentId - experiment id of the new (cloned) experiment
-# + oldExperimentId - experiment id of the experiment that is being cloned
-# + oldTimelineStepId - step id of (old) timeline step that is to be cloned
-# + newTimelineStepId - step id of (new, target) timeline step in cloning
-# + oldTimelineSubstepNr - substep nr of (old) timeline step that is to be cloned
-# + oldDataIdToNewDataId - mutable mapping of old ExperimentData item ids to new experiment data ids to check if new experiment data needs to be created or not
-# + return - The new (cloned) timeline step id or the encountered error
-public isolated transactional function cloneTimelineSubstepComplex(int newExperimentId, int oldExperimentId, int oldTimelineStepId, map<int> oldDataIdToNewDataId, int newTimelineStepId, int oldTimelineSubstepNr) returns ()|error {
-    // clone timeline substep
-    var timelineSubstepInsertResult = check experimentDB->execute(
-        `INSERT INTO TimelineSubstep (stepId, substepNr, substepId, href, hrefUi, cleared, parameters, parametersContentType)
-        SELECT ${newTimelineStepId}, substepNr, substepId, href, hrefUi, cleared, parameters, parametersContentType
-        FROM TimelineSubstep
-        WHERE stepId = ${oldTimelineStepId} AND substepNr = ${oldTimelineSubstepNr};`
-    );
-
-    var rowCount = timelineSubstepInsertResult.affectedRowCount;
-    if rowCount == () || rowCount < 1 {
-        fail error(string `[experimentId ${oldExperimentId}, stepId ${oldTimelineStepId}] Cloning of TimelineSubstep with substepNr ${oldTimelineSubstepNr} unsuccessful!`);
-    }
-    log:printDebug(string `[experimentId ${oldExperimentId}, stepId ${oldTimelineStepId}] Cloned substep with substepNr ${oldTimelineSubstepNr}.`); // TODO remove
-
-    // find and clone associated substepData
-    stream<record {|int id; int dataId;|}, sql:Error?> substepDataResult = experimentDB->query(`SELECT id, dataId FROM SubstepData WHERE stepId = ${oldTimelineStepId} AND substepNr=${oldTimelineSubstepNr};`);
-    record {|int id; int dataId;|}[]|error|() substepDataList = from var data in substepDataResult
-        select data;
-    if substepDataList !is error && substepDataList !is () {
-        foreach var substepData in substepDataList {
-            // TODO: deep copy
-            int clonedExperimentDataId = check cloneExperimentData(oldDataIdToNewDataId, substepData.dataId, newExperimentId, oldExperimentId);
-
-            //   clone step data with id of new experiment data
-            var stepDataInsertResult = check experimentDB->execute(
-                `INSERT INTO SubstepData (stepId, substepNr, dataId, relationType) 
-                SELECT ${newTimelineStepId}, ${oldTimelineSubstepNr}, ${clonedExperimentDataId}, relationType
-                FROM StepData
-                WHERE stepId = ${oldTimelineStepId} AND dataId = ${substepData.dataId};`
-            );
-            var rowCount2 = stepDataInsertResult.affectedRowCount;
-            if rowCount2 == () || rowCount2 < 1 {
-                fail error(string `[experimentId ${oldExperimentId}, stepId ${oldTimelineStepId}, substepNr ${oldTimelineSubstepNr}] Cloning of SubstepData with dataId ${substepData.dataId} unsuccessful.`);
-            }
-            log:printDebug(string `[experimentId ${oldExperimentId}, stepId ${oldTimelineStepId}, SubstepNr: ${oldTimelineSubstepNr}] Cloned SubstepData item with dataId ${substepData.dataId}.`); // TODO remove
-        }
-    }
-}
-
-# Clones timeline step including associated step data, experiment data, and substeps.
-#
-# + newExperimentId - experiment id of the new (cloned) experiment
-# + oldExperimentId - experiment id of the experiment that is being cloned
-# + oldTimelineStepId - step id of (old) timeline step that is to be cloned
-# + oldDataIdToNewDataId - mutable mapping of old ExperimentData item ids to new experiment data ids to check if new experiment data needs to be created or not
-# + return - The new (cloned) timeline step id or the encountered error
-public isolated transactional function cloneTimelineStepComplex(int newExperimentId, int oldExperimentId, int oldTimelineStepId, map<int> oldDataIdToNewDataId) returns ()|error {
-    // clone timeline step
-    var newTimelineStepId = check cloneTimelineStepSimple(newExperimentId, oldExperimentId, oldTimelineStepId);
-
-    // find and clone associated step data
-    stream<record {|int id; int dataId;|}, sql:Error?> stepDataResult = experimentDB->query(`SELECT id, dataId FROM StepData WHERE stepId = ${oldTimelineStepId};`);
-    record {|int id; int dataId;|}[]|error|() stepDataList = from var data in stepDataResult
-        select data;
-    if stepDataList !is error && stepDataList !is () {
-        foreach var stepData in stepDataList {
-            // check if associated experiment data was already cloned
-            // TODO: deep copy
-            int clonedExperimentDataId = check cloneExperimentData(oldDataIdToNewDataId, stepData.dataId, newExperimentId, oldExperimentId);
-            //   clone step data with id of new experiment data
-            var stepDataInsertResult = check experimentDB->execute(
-                `INSERT INTO StepData (stepId, dataId, relationType) 
-                SELECT ${newTimelineStepId}, ${clonedExperimentDataId}, relationType
-                FROM StepData
-                WHERE stepId = ${oldTimelineStepId} AND dataId = ${stepData.dataId};`
-            );
-            var rowCount = stepDataInsertResult.affectedRowCount;
-            if rowCount == () || rowCount < 1 {
-                fail error(string `[experimentId ${oldExperimentId}, stepId ${oldTimelineStepId}] Cloning of StepData with dataId ${clonedExperimentDataId} unsuccessful!`);
-            }
-            log:printDebug(string `[experimentId ${oldExperimentId}, stepId ${oldTimelineStepId}] Cloned StepData with dataId ${stepData.dataId}.`); // TODO remove
-        }
-    }
-    // clone all associated timeline substeps
-    stream<record {|int substepNr;|}, sql:Error?> timelineSubstepResult = experimentDB->query(`SELECT substepNr FROM TimelineSubstep WHERE stepId=${oldTimelineStepId};`);
-    int[]|error|() timelineSubstepNrList = from var substep in timelineSubstepResult
-        select substep.substepNr;
-    if timelineSubstepNrList !is error && timelineSubstepNrList !is () {
-        int counter = 0;
-        foreach int oldTimelineSubstepNr in timelineSubstepNrList {
-            counter += 1;
-            _ = check cloneTimelineSubstepComplex(newExperimentId, oldExperimentId, oldTimelineStepId, oldDataIdToNewDataId, newTimelineStepId, oldTimelineSubstepNr);
-        }
-        log:printDebug(string `[experimentId ${oldExperimentId}, stepId ${oldTimelineStepId}] Cloned ${counter} TimelineSubsteps.`); // TODO remove
-    }
-}
->>>>>>> 9af9c687
+// Copyright 2022 University of Stuttgart
+//
+// Licensed under the Apache License, Version 2.0 (the "License");
+// you may not use this file except in compliance with the License.
+// You may obtain a copy of the License at
+//
+//     http://www.apache.org/licenses/LICENSE-2.0
+//
+// Unless required by applicable law or agreed to in writing, software
+// distributed under the License is distributed on an "AS IS" BASIS,
+// WITHOUT WARRANTIES OR CONDITIONS OF ANY KIND, either express or implied.
+// See the License for the specific language governing permissions and
+// limitations under the License.
+
+import ballerina/sql;
+import ballerina/io;
+import ballerina/mime;
+import ballerina/time;
+import ballerina/file;
+import ballerina/log;
+import qhana_backend.java.io as javaio;
+import qhana_backend.java.util.zip as javazip;
+
+public type IdSQL record {|
+    int id;
+|};
+
+# Clones an experiment in the database.
+#
+# + oldExperimentId - experiment id of the experiment that is to be cloned
+# + return - The experiment data including the database id or the encountered error
+public isolated transactional function cloneExperiment(int oldExperimentId) returns ExperimentFull|error {
+    ExperimentFull? result = ();
+
+    // clone experiment
+    ExperimentFull experimentInfo = check getExperiment(oldExperimentId);
+    experimentInfo.name = experimentInfo.name + " (copy)";
+
+    var experimentInsertResult = check experimentDB->execute(
+        `INSERT INTO Experiment (name, description) VALUES (${experimentInfo.name}, ${experimentInfo.description});`
+    );
+
+    // extract experiment id and build full experiment data
+    var newExperimentId = experimentInsertResult.lastInsertId;
+    if newExperimentId !is int {
+        fail error("Expected integer id but got a string or Nil!");
+    } else {
+        result = {experimentId: newExperimentId, name: experimentInfo.name, description: experimentInfo.description};
+
+        log:printDebug(string `[experimentId ${oldExperimentId}] Cloned experiment has experimentId ${newExperimentId}`); // TODO: remove
+
+        // map old experimentData ids to new (cloned) to avoid duplication
+        map<int> oldDataIdToNewDataId = {};
+
+        // clone timeline steps
+        stream<record {|int stepId;|}, sql:Error?> timelineStepResult = experimentDB->query(`SELECT stepId FROM TimelineStep WHERE experimentId=${oldExperimentId};`);
+        int[]|error|() timelineStepList = from var step in timelineStepResult
+            select step.stepId;
+        if timelineStepList !is error && timelineStepList !is () {
+            int counter = 0;
+            foreach var oldTimelineStepId in timelineStepList {
+                counter += 1;
+                _ = check cloneTimelineStepComplex(newExperimentId, oldExperimentId, oldTimelineStepId, oldDataIdToNewDataId);
+            }
+            log:printDebug(string `[ExperimentId ${newExperimentId}] Cloned ${counter} TimelineSteps.`);
+        }
+        if result == () {
+            // this should logically never happen but is included for the compiler
+            return error("Experiment was empty after transaction comitted.");
+        } else {
+            return result;
+        }
+    }
+}
+
+# Clones an ExperimentData item. 
+#
+# Checks if item is already cloned (in mapping of old/new ids). If not the item is cloned and added to the mapping
+#
+# + oldDataIdToNewDataId - mutable mapping of old ExperimentData item ids to new experiment data ids to check if new experiment data needs to be created or not
+# + dataId - id of old ExperimentData item that is to be cloned
+# + newExperimentId - experiment id of the new (cloned) experiment
+# + oldExperimentId - experiment id of the experiment that is being cloned
+# + return - The new (cloned) ExperimentData id or the encountered error
+public isolated transactional function cloneExperimentData(map<int> oldDataIdToNewDataId, int dataId, int newExperimentId, int oldExperimentId) returns int|error {
+    // TODO: deep copy?
+    int? clonedExperimentDataId = oldDataIdToNewDataId[dataId.toString()];
+    if clonedExperimentDataId is () {
+        // not cloned yet => clone experiment data 
+        var experimentDataInsertResult = check experimentDB->execute(
+            `INSERT INTO ExperimentData (experimentId, name, version, location, type, contentType) 
+            SELECT ${newExperimentId}, name, version, location, type, contentType
+            FROM ExperimentData
+            WHERE experimentId = ${oldExperimentId} AND dataId = ${dataId};`
+        );
+        // add to mapping
+        var newExperimentDataId = experimentDataInsertResult.lastInsertId;
+        if newExperimentDataId is int {
+            lock {
+                oldDataIdToNewDataId[dataId.toString()] = newExperimentDataId;
+            }
+            log:printDebug(string `[experimentId ${oldExperimentId}, dataId ${dataId}] Cloned ExperimentData. Cloned ExperimentData has dataId ${newExperimentDataId}.`); // TODO: remove
+            return newExperimentDataId;
+        } else {
+            fail error("Expected the experimentData id back but got nothing or Nil!");
+        }
+    } else {
+        return clonedExperimentDataId;
+    }
+}
+
+# Clones a timeline step. 
+#
+# + newExperimentId - experiment id of the new (cloned) experiment
+# + oldExperimentId - experiment id of the experiment that is being cloned
+# + oldTimelineStepId - step id of (old) timeline step that is to be cloned
+# + return - The new (cloned) timeline step id or the encountered error
+public isolated transactional function cloneTimelineStepSimple(int newExperimentId, int oldExperimentId, int oldTimelineStepId) returns int|error {
+    var timelineStepInsertResult = check experimentDB->execute(
+        `INSERT INTO TimelineStep (experimentId, sequence, start, end, status, resultQuality, resultLog, processorName, processorVersion, processorLocation, parameters, parametersContentType, pStart, pTarget, pValue, pUnit, notes)
+        SELECT ${newExperimentId}, sequence, start, end, status, resultQuality, resultLog, processorName, processorVersion, processorLocation, parameters, parametersContentType, pStart, pTarget, pValue, pUnit, notes
+        FROM TimelineStep
+        WHERE experimentId = ${oldExperimentId} AND stepId = ${oldTimelineStepId};`
+    );
+    var newTimelineStepId = timelineStepInsertResult.lastInsertId;
+    if newTimelineStepId !is int || newTimelineStepId < 0 {
+        fail error("Cloning of TimelineStep with (old) id " + oldTimelineStepId.toString() + " unsuccessful [oldExperimentId: " + oldExperimentId.toString() + ", newExperimentId: " + newExperimentId.toString() + "]!");
+    } else {
+        log:printDebug(string `[experimentId ${oldExperimentId}, stepId ${oldTimelineStepId}] Cloned TimelineStep has id ${newTimelineStepId}.`); // TODO: remove
+        return newTimelineStepId;
+    }
+}
+
+# Clones timeline substep including associated substep data and experiment data.
+#
+# + newExperimentId - experiment id of the new (cloned) experiment
+# + oldExperimentId - experiment id of the experiment that is being cloned
+# + oldTimelineStepId - step id of (old) timeline step that is to be cloned
+# + newTimelineStepId - step id of (new, target) timeline step in cloning
+# + oldTimelineSubstepNr - substep nr of (old) timeline step that is to be cloned
+# + oldDataIdToNewDataId - mutable mapping of old ExperimentData item ids to new experiment data ids to check if new experiment data needs to be created or not
+# + return - The new (cloned) timeline step id or the encountered error
+public isolated transactional function cloneTimelineSubstepComplex(int newExperimentId, int oldExperimentId, int oldTimelineStepId, map<int> oldDataIdToNewDataId, int newTimelineStepId, int oldTimelineSubstepNr) returns ()|error {
+    // clone timeline substep
+    var timelineSubstepInsertResult = check experimentDB->execute(
+        `INSERT INTO TimelineSubstep (stepId, substepNr, substepId, href, hrefUi, cleared, parameters, parametersContentType)
+        SELECT ${newTimelineStepId}, substepNr, substepId, href, hrefUi, cleared, parameters, parametersContentType
+        FROM TimelineSubstep
+        WHERE stepId = ${oldTimelineStepId} AND substepNr = ${oldTimelineSubstepNr};`
+    );
+
+    var rowCount = timelineSubstepInsertResult.affectedRowCount;
+    if rowCount == () || rowCount < 1 {
+        fail error(string `[experimentId ${oldExperimentId}, stepId ${oldTimelineStepId}] Cloning of TimelineSubstep with substepNr ${oldTimelineSubstepNr} unsuccessful!`);
+    }
+    log:printDebug(string `[experimentId ${oldExperimentId}, stepId ${oldTimelineStepId}] Cloned substep with substepNr ${oldTimelineSubstepNr}.`); // TODO remove
+
+    // find and clone associated substepData
+    stream<record {|int id; int dataId;|}, sql:Error?> substepDataResult = experimentDB->query(`SELECT id, dataId FROM SubstepData WHERE stepId = ${oldTimelineStepId} AND substepNr=${oldTimelineSubstepNr};`);
+    record {|int id; int dataId;|}[]|error|() substepDataList = from var data in substepDataResult
+        select data;
+    if substepDataList !is error && substepDataList !is () {
+        foreach var substepData in substepDataList {
+            // TODO: deep copy
+            int clonedExperimentDataId = check cloneExperimentData(oldDataIdToNewDataId, substepData.dataId, newExperimentId, oldExperimentId);
+
+            //   clone step data with id of new experiment data
+            var stepDataInsertResult = check experimentDB->execute(
+                `INSERT INTO SubstepData (stepId, substepNr, dataId, relationType) 
+                SELECT ${newTimelineStepId}, ${oldTimelineSubstepNr}, ${clonedExperimentDataId}, relationType
+                FROM StepData
+                WHERE stepId = ${oldTimelineStepId} AND dataId = ${substepData.dataId};`
+            );
+            var rowCount2 = stepDataInsertResult.affectedRowCount;
+            if rowCount2 == () || rowCount2 < 1 {
+                fail error(string `[experimentId ${oldExperimentId}, stepId ${oldTimelineStepId}, substepNr ${oldTimelineSubstepNr}] Cloning of SubstepData with dataId ${substepData.dataId} unsuccessful.`);
+            }
+            log:printDebug(string `[experimentId ${oldExperimentId}, stepId ${oldTimelineStepId}, SubstepNr: ${oldTimelineSubstepNr}] Cloned SubstepData item with dataId ${substepData.dataId}.`); // TODO remove
+        }
+    }
+}
+
+# Clones timeline step including associated step data, experiment data, and substeps.
+#
+# + newExperimentId - experiment id of the new (cloned) experiment
+# + oldExperimentId - experiment id of the experiment that is being cloned
+# + oldTimelineStepId - step id of (old) timeline step that is to be cloned
+# + oldDataIdToNewDataId - mutable mapping of old ExperimentData item ids to new experiment data ids to check if new experiment data needs to be created or not
+# + return - The new (cloned) timeline step id or the encountered error
+public isolated transactional function cloneTimelineStepComplex(int newExperimentId, int oldExperimentId, int oldTimelineStepId, map<int> oldDataIdToNewDataId) returns ()|error {
+    // clone timeline step
+    var newTimelineStepId = check cloneTimelineStepSimple(newExperimentId, oldExperimentId, oldTimelineStepId);
+
+    // find and clone associated step data 
+    stream<record {|int id; int dataId;|}, sql:Error?> stepDataResult = experimentDB->query(`SELECT id, dataId FROM StepData WHERE stepId = ${oldTimelineStepId};`);
+    record {|int id; int dataId;|}[]|error|() stepDataList = from var data in stepDataResult
+        select data;
+    if stepDataList !is error && stepDataList !is () {
+        foreach var stepData in stepDataList {
+            // check if associated experiment data was already cloned
+            // TODO: deep copy
+            int clonedExperimentDataId = check cloneExperimentData(oldDataIdToNewDataId, stepData.dataId, newExperimentId, oldExperimentId);
+            //   clone step data with id of new experiment data
+            var stepDataInsertResult = check experimentDB->execute(
+                `INSERT INTO StepData (stepId, dataId, relationType) 
+                SELECT ${newTimelineStepId}, ${clonedExperimentDataId}, relationType
+                FROM StepData
+                WHERE stepId = ${oldTimelineStepId} AND dataId = ${stepData.dataId};`
+            );
+            var rowCount = stepDataInsertResult.affectedRowCount;
+            if rowCount == () || rowCount < 1 {
+                fail error(string `[experimentId ${oldExperimentId}, stepId ${oldTimelineStepId}] Cloning of StepData with dataId ${clonedExperimentDataId} unsuccessful!`);
+            }
+            log:printDebug(string `[experimentId ${oldExperimentId}, stepId ${oldTimelineStepId}] Cloned StepData with dataId ${stepData.dataId}.`); // TODO remove
+        }
+    }
+    // clone all associated timeline substeps
+    stream<record {|int substepNr;|}, sql:Error?> timelineSubstepResult = experimentDB->query(`SELECT substepNr FROM TimelineSubstep WHERE stepId=${oldTimelineStepId};`);
+    int[]|error|() timelineSubstepNrList = from var substep in timelineSubstepResult
+        select substep.substepNr;
+    if timelineSubstepNrList !is error && timelineSubstepNrList !is () {
+        int counter = 0;
+        foreach int oldTimelineSubstepNr in timelineSubstepNrList {
+            counter += 1;
+            _ = check cloneTimelineSubstepComplex(newExperimentId, oldExperimentId, oldTimelineStepId, oldDataIdToNewDataId, newTimelineStepId, oldTimelineSubstepNr);
+        }
+        log:printDebug(string `[experimentId ${oldExperimentId}, stepId ${oldTimelineStepId}] Cloned ${counter} TimelineSubsteps.`); // TODO remove
+    }
+}
+
+# Record for exporting/importing experiment data
+#
+# + dataId - The database id of the data item (used for reference, changer on import)
+public type ExperimentDataExport record {|
+    int dataId;
+    *ExperimentData; // TODO: how to map location to files in ZIP?
+|};
+
+# Record for exporting/importing step data
+#
+# + dataId - The database id of the data item (used for reference, changer on import)
+# + relationType - the type of the relation (e.g. input/output)
+public type StepDataExport record {|
+    int dataId;
+    string relationType;
+|};
+
+# Record for exporting/importing substep data
+#
+# + substepNr - 1 based substep index   
+# + dataId - The database id of the data item (used for reference, changer on import)n  
+# + relationType - the type of the relation (e.g. input/output) 
+public type SubstepDataExport record {|
+    string substepNr; // TODO not really necessary - maybe remove later when import is done 
+    int dataId;
+    string relationType;
+|};
+
+# Base record for exporting/importing timeline substeps
+#
+# + substepNr - 1 based substep index  
+# + parameters - the parameters which were input for this substep
+# + parametersContentType - the content type of these parameters
+public type TimelineSubstepExportBase record {|
+    int substepNr;
+    *TimelineSubstep;
+    string parameters;
+    string parametersContentType = mime:APPLICATION_FORM_URLENCODED;
+|};
+
+# Record for exporting/importing timeline substeps
+#
+# + substepDataList - list of substep data
+public type TimelineSubstepExport record {|
+    *TimelineSubstepExportBase;
+    SubstepDataExport[] substepDataList;
+|};
+
+# Base record of a timeline step for export.
+#
+# + 'start - the time when the timeline step was created
+# + end - the time when a result or error was recorded for the timeline step
+# + status - the current status of the timeline step result
+# + resultQuality - the result quality
+# + resultLog - the log output that is part of the result
+# + processorName - the plugin handling the computation for this step
+# + processorVersion - the version of the plugin
+# + processorLocation - the root URL of the plugin
+# + parameters - the parameters used to invoke the plugin with
+# + parametersContentType - the content type of the serialized parameters
+# + notes - the text of the notes stored for this step
+public type TimelineStepBaseExport record {|
+    string 'start;
+    string? end = ();
+    string status = "PENDING";
+    string resultQuality = "UNKNOWN";
+    string? resultLog = ();
+    string processorName;
+    string? processorVersion = ();
+    string? processorLocation = ();
+    string? parameters; // optional for small requests
+    string parametersContentType = mime:APPLICATION_FORM_URLENCODED;
+    string? notes; // optional for small requests
+    *Progress;
+|};
+
+# Record for exporting/importing timeline steps with step data and substeps
+#
+# + sequence - the sequence number of the step in the experiment
+# + stepDataList - list of step data  
+# + timelineSubsteps - list of associated timeline substeps 
+public type TimelineStepExport record {|
+    int sequence; // TODO: not sure what this is used for
+    *TimelineStepBaseExport; // TODO: not sure if this will work due to time:Utc for start and end
+    StepDataExport[] stepDataList;
+    TimelineSubstepExport[] timelineSubsteps;
+|};
+
+# Record for exporting/importing a complete experiment
+#
+# + experiment - info about experiment
+# + timelineSteps - timeline steps including substeps and step/substep data
+# + experimentDataList - list of experiment data (reference to files in zip)
+public type ExperimentCompleteExport record {|
+    Experiment experiment;
+    TimelineStepExport[] timelineSteps;
+    ExperimentDataExport[] experimentDataList;
+|};
+
+public isolated transactional function castToTimelineStepExport(TimelineStepFull step) returns TimelineStepExport|error {
+    var end = step.end;
+    return {
+        sequence: step.sequence,
+        'start: time:utcToString(step.'start),
+        end: end == () ? () : time:utcToString(end),
+        status: step.status,
+        resultQuality: step.resultQuality,
+        resultLog: step.resultLog,
+        processorName: step.processorName,
+        processorVersion: step.processorVersion,
+        processorLocation: step.processorLocation,
+        parameters: step?.parameters, // TODO: on import don't set when nill
+        parametersContentType: step.parametersContentType,
+        notes: step?.notes, // TODO: on import don't set when nill
+        progressStart: step.progressStart,
+        progressTarget: step.progressTarget,
+        progressValue: step.progressValue,
+        progressUnit: step.progressUnit,
+        stepDataList: [],
+        timelineSubsteps: []
+    };
+}
+
+public isolated transactional function getTimelineStepDataList(int stepId) returns StepDataExport[]|error {
+    stream<StepDataExport, sql:Error?> stepDataResult = experimentDB->query(`SELECT dataId, relationType FROM StepData WHERE stepId = ${stepId};`);
+    StepDataExport[]|error|() stepDataList = from var stepData in stepDataResult
+        select stepData;
+    if stepDataList is error {
+        return error(string `[stepId ${stepId}] Could not retrieve step data for export.`);
+    } else if stepDataList is () {
+        return [];
+    } else {
+        return stepDataList;
+    }
+}
+
+public isolated transactional function getTimelineSubstepDataList(int stepId, int substepNr) returns SubstepDataExport[]|error {
+    stream<SubstepDataExport, sql:Error?> substepDataResult = experimentDB->query(`SELECT substepNr, dataId, relationType FROM SubstepData WHERE stepId = ${stepId} AND substepNr = ${substepNr};`);
+    SubstepDataExport[]|error|() substepDataList = from var substepData in substepDataResult
+        select substepData;
+    if substepDataList is error {
+        return error(string `[stepId ${stepId}, substepNr ${substepNr}] Could not retrieve substep data for export.`);
+    } else if substepDataList is () {
+        return [];
+    } else {
+        return substepDataList;
+    }
+}
+
+public isolated transactional function getTimelineSubstepsBaseExport(int stepId) returns TimelineSubstepExportBase[]|error {
+    stream<TimelineSubstepExportBase, sql:Error?> substepsResult = experimentDB->query(
+        `SELECT substepNr, substepId, href, hrefUi, cleared, parameters, parametersContentType FROM TimelineSubstep WHERE stepId=${stepId} ORDER BY substepNr ASC;`
+    );
+    TimelineSubstepExportBase[]|error|() substepsBase = from var substep in substepsResult
+        select substep;
+    if substepsBase is error {
+        return error(string `[stepId ${stepId}] Could not retrieve substep list for export from database.`);
+    } else if substepsBase is () {
+        return [];
+    } else {
+        return substepsBase;
+    }
+}
+
+public isolated transactional function getTimelineSubstepsExport(int stepId) returns TimelineSubstepExport[]|error {
+    TimelineSubstepExport[] substepsExport = [];
+    TimelineSubstepExportBase[] substepsBase = check getTimelineSubstepsBaseExport(stepId);
+    foreach var substep in substepsBase {
+        SubstepDataExport[] substepDataList = check getTimelineSubstepDataList(stepId, substep.substepNr);
+        TimelineSubstepExport substepExport = {
+            substepNr: substep.substepNr,
+            substepId: substep.substepId,
+            href: substep.href,
+            hrefUi: substep.hrefUi,
+            cleared: substep.cleared,
+            parameters: substep.parameters,
+            parametersContentType: substep.parametersContentType,
+            substepDataList: substepDataList
+        };
+        substepsExport.push(substepExport);
+    }
+    return substepsExport;
+}
+
+public isolated transactional function getExperimentDataExport(int experimentId, int dataId) returns ExperimentDataExport|error {
+    stream<ExperimentDataExport, sql:Error?> experimentDataResult = experimentDB->query(
+        `SELECT dataId, name, version, location, type, contentType FROM ExperimentData WHERE dataId=${dataId} AND experimentId=${experimentId};`
+    );
+    var experimentData = experimentDataResult.next();
+    check experimentDataResult.close();
+    if experimentData is error {
+        return experimentData;
+    }
+    if experimentData is record {ExperimentDataExport value;} {
+        return experimentData.value;
+    } else {
+        // should never happen based on the sql query
+        return error(string `[experimentId ${experimentId}, dataId ${dataId}] Could not retrieve experiment data for export from database.`);
+    }
+}
+
+public isolated transactional function getExperimentDBExport(int experimentId) returns ExperimentCompleteExport|error {
+    TimelineStepExport[] timelineSteps = [];
+    ExperimentDataExport[] experimentDataList = [];
+    ExperimentFull experiment = check getExperiment(experimentId);
+    int[] dataIdList = [];
+
+    // iterate over timeline steps
+    TimelineStepFull[] timelineStepListDb = check getTimelineStepList(experimentId, allAttributes = true, allSteps = true);
+    foreach TimelineStepFull timelineStepDb in timelineStepListDb {
+        TimelineStepExport timelineStepExport = check castToTimelineStepExport(timelineStepDb);
+        // retrieve associated step data
+        timelineStepExport.stepDataList = check getTimelineStepDataList(timelineStepDb.stepId);
+        foreach var stepData in timelineStepExport.stepDataList {
+            dataIdList.push(stepData.dataId);
+        }
+        // retrieve associated substeps with their substep data
+        timelineStepExport.timelineSubsteps = check getTimelineSubstepsExport(timelineStepDb.stepId);
+        timelineSteps.push(timelineStepExport);
+        foreach var substep in timelineStepExport.timelineSubsteps {
+            foreach var substepData in substep.substepDataList {
+                dataIdList.push(substepData.dataId);
+            }
+        }
+    }
+
+    // ignore duplicates in dataIdList and create experiment data list
+    int[] sortedDataIdList = dataIdList.sort();
+    int tmp = -1;
+    foreach int dataId in sortedDataIdList {
+        if dataId != tmp {
+            tmp = dataId;
+            ExperimentDataExport experimentData = check getExperimentDataExport(experimentId, dataId);
+            experimentDataList.push(experimentData);
+        }
+    }
+
+    return {
+        experiment: {name: experiment.name, description: experiment.description},
+        timelineSteps: timelineSteps,
+        experimentDataList: experimentDataList
+    };
+}
+
+# Prepare zip file for export of an experiment.
+#
+# + experimentId - experiment id of the new (cloned) experiment
+# + config - export configuration
+# + return - record with details about created zip files or error
+public transactional function exportExperiment(int experimentId, ExperimentExportConfig config) returns ExperimentExportZip|error {
+
+    string zipFilename = "";
+    string zipFileLocation = "";
+    int fileLength = 0;
+
+    ExperimentCompleteExport experimentComplete = check getExperimentDBExport(experimentId);
+    // data files
+    string[] dataFileLocations = [];
+    ExperimentDataExport[] experimentDataList = experimentComplete.experimentDataList;
+    foreach var experimentData in experimentDataList {
+        string location = experimentData.location;
+        dataFileLocations.push(location);
+        // remove path from file location
+        int? index = location.lastIndexOf("/");
+        if index is () {
+            index = location.lastIndexOf("\\");
+            if index is () {
+                return error("Unable to determine relative file location.");
+            } else {
+                experimentData.location = location.substring(index + 1, location.length());
+            }
+        } else {
+            experimentData.location = location.substring(index + 1, location.length()); // not very pretty but compiler check recognize assignment of index...
+        }
+    }
+
+    // string tmpDir = check file:createTempDir();
+    var exists = file:test("tmp", file:EXISTS);
+    if exists !is error && !exists {
+        check file:createDir("tmp");
+    }
+    json experimentCompleteJson = experimentComplete;
+    string jsonFile = "experiment.json";
+    var jsonPath = check file:joinPath("tmp", jsonFile); //TODO: replace with var jsonPath = check file:joinPath(tmpDir, jsonFile);
+    exists = file:test(jsonPath, file:EXISTS);
+    if exists !is error && exists {
+        check file:remove(jsonPath);
+    }
+    check io:fileWriteJson(jsonPath, experimentCompleteJson);
+
+    // create zip-  add all files (experiment file(s) + data files) to ZIP
+    string zipFileName = "experiment.zip";
+    var zipPath = check file:joinPath("tmp", zipFileName); //TODO: replace with var jsonPath = check file:joinPath(tmpDir, zipFileName);
+    javaio:File zipFile = javaio:newFile2(zipPath);
+    javaio:FileOutputStream fileOutStream = check javaio:newFileOutputStream1(zipFile);
+    javazip:ZipOutputStream zipOutStream = javazip:newZipOutputStream1(fileOutStream);
+
+    // add experiment.json
+    javaio:FileInputStream inStream = check javaio:newFileInputStream1(javaio:newFile2(jsonPath));
+    javazip:ZipEntry entry = javazip:newZipEntry1(jsonFile);
+    _ = check zipOutStream.putNextEntry(entry);
+    byte[] data = check inStream.readAllBytes();
+    _ = check zipOutStream.write(data);
+    _ = check zipOutStream.closeEntry();
+    _ = check inStream.close();
+
+    // add experiment data files
+    foreach string dataFile in dataFileLocations {
+        inStream = check javaio:newFileInputStream1(javaio:newFile2(dataFile));
+        entry = javazip:newZipEntry1(dataFile);
+        _ = check zipOutStream.putNextEntry(entry);
+        data = check inStream.readAllBytes();
+        _ = check zipOutStream.write(data);
+        _ = check zipOutStream.closeEntry();
+        _ = check inStream.close();
+    }
+    _ = check zipOutStream.close();
+    _ = check fileOutStream.close();
+
+    fileLength = zipFile.length();
+    ExperimentExportZip exportResult = {name: zipPath, location: zipFileLocation, fileLength: fileLength};
+    return exportResult;
+}