--- conflicted
+++ resolved
@@ -1,125 +1,3 @@
-<<<<<<< HEAD
-# QHAna Backend API
-
-[![GitHub license](https://img.shields.io/github/license/UST-QuAntiL/qhana-backend)](https://github.com/UST-QuAntiL/qhana-backend/blob/main/LICENSE)
-
-The QHAna Backend API is implemented in [Ballerina](https://ballerina.io) (swan-lake Beta 3).
-
-Please use the following resources to make yourself familiar with Ballerina:
-
-  * [Installation instructions](https://ballerina.io/learn/user-guide/getting-started/setting-up-ballerina/)
-  * [Hello world](https://ballerina.io/learn/user-guide/getting-started/writing-your-first-ballerina-program/)
-  * [General documentation](https://ballerina.io/learn/)
-  * [Video introduction fo language features](https://www.youtube.com/watch?v=My_uqtHvXV8&list=PL7JOecNWBb0KX8RGAjF-oRknb_YIYN-dR)
-
-VSCode is the recommended editor for Ballerina projects.
-
-## Development
-
-Install Ballerina using the instructions linked above.
-Then use the `bal` cli or vscode to run the project.
-Before the first run create a sqlite database with the provided schema.
-
-:warning: When updating from `slbeta2` it can happen that the dependency resolution of ballerina fails.
-In these cases try deleting the ballerina repository cache in the folder `~/.ballerina/repositories/`.
-
-:waring: When updating to the swan-lake release from a beta release please follow <https://ballerina.io/downloads/swan-lake-release-notes/2201-0-0-swan-lake/> closely!
-
-```bash
-# first time only
-bash create-sqlite-db.sh
-
-# insert localhost plugin runner endpoint
-echo 'INSERT INTO PluginEndpoints (url, type) VALUES ("http://localhost:5005", "PluginRunner");' | sqlite3 qhana-backend.db
-
-# start qhana backend
-bal run
-```
-
-The API is available at the configured port in `main.bal` (currently 9090).
-
-## Troubleshooting
-- Running ballerina in a directory with a space in its name currently does not work and results in the following error:  
-  ```
-  Unrecognized option: -
-  Error: Could not create the Java Virtual Machine.
-  Error: A fatal exception has occurred. Program will exit.
-  ```
-  The issue should be resolved soon.
-
-## Configuration
-
-(See also <https://github.com/ballerina-platform/ballerina-spec/blob/master/configurable/spec.md>)
-
-The backend can be configured by supplying a `toml` configuration file.
-Any variable marked as `configurable` can be changed in that config.
-The configuration should be specified in a file `Config.toml` (though the file location and name can be changed by providing an environment variable).
-A config template that can be copied and renamed is provided under the name `Config-template.toml`.
-
-### MariaDB
-
-To use a MariaDB database change `qhana.qhana_backend.database.dbType` to `"mariadb"` in the config and provide the right config values for your database.
-
-### CORS
-
-For the frontend to be able to communicate normally with the backend the backend must include the domain of the frontend in its CORS header.
-This can be configured with `qhana.qhana_backend.corsDomains`.
-
-
-## Building the Docker image
-
-You can build a Docker image for the QHAna backend with this command: `docker build -t qhana-backend .`
-
-
-## Starting a Docker container
-
-Run a container with this image and bind it to port 9090 with `docker run -p 9090:9090 qhana-backend` if you want to run the container detached add the flag `-d`.
-
-
-### Configuration Handling
-
-The QHAna backend can be configured using a toml config file or with environment variables.
-See `Config-template.toml` for how the backend can be configured using a toml file.
-The file has to be named `Config.toml` and must be in the current working directory the backend is started from.
-
-Environment variables to configure the backend with:
-
-| Variable | Example | Explanation |
-|:---------|:--------|:------------|
-| QHANA_DB_TYPE | `sqlite`\|`mariadb`\|`mysql` | The type of DB to connect to. |
-| QHANA_DB_PATH | `qhana-backend.db` | The path to the sqlite DB. |
-| QHANA_DB_HOST | `localhost:3306` | The host of a mysql or mariadb DB. |
-| QHANA_DB_NAME | `QHAnaBackend` | The mysql or mariadb database name to use. |
-| QHANA_DB_USER | `dbuser` | The mysql or mariadb user. |
-| QHANA_DB_PASSWORD | `****` | The mysql or mariadb password. |
-| QHANA_STORAGE_LOCATION | `experimentData` | The path where experiment data is stored by the backend. |
-| QHANA_PORT | `9090` | The port where the backend listens. |
-| QHANA_CORS_DOMAINS | `http://localhost:4200` | Domains for which cors requests are allowed. Entries are separated by any whitespace. |
-| QHANA_WATCHER_INTERVALLS | `1 10 10 5 60` | Configuration for the result watcher intervalls. Event entries are intervalls (in seconds) and odd entries specify after how many iterations the next intervall in the list is used. |
-| QHANA_URL_MAPPING | `{"(?<=^\|https?://)localhost(:[0-9]+)?": "host.docker.internal$1"}` | A map of rewrite rules for plugin result URLs. The map is a JSON object whose keys are regex patterns and whose values are the replacement strings for these patterns. All rules are applied to an URL without a guaranteed order. |
-
-
-## Acknowledgements
-
-Current development is supported by the [Federal Ministry for Economic Affairs and Climate Action (BMWK)] as part of the [PlanQK] project (01MK20005N).
-
-   [Federal Ministry for Economic Affairs and Climate Action (BMWK)]: https://www.bmwk.de/EN
-   [PlanQK]: https://planqk.de
-
-## Haftungsausschluss
-
-Dies ist ein Forschungsprototyp. Die Haftung für entgangenen Gewinn, Produktionsausfall, Betriebsunterbrechung,
-entgangene Nutzungen, Verlust von Daten und Informationen, Finanzierungsaufwendungen sowie sonstige Vermögens- und
-Folgeschäden ist, außer in Fällen von grober Fahrlässigkeit, Vorsatz und Personenschäden, ausgeschlossen.
-
-## Disclaimer of Warranty
-
-Unless required by applicable law or agreed to in writing, Licensor provides the Work (and each Contributor provides its
-Contributions) on an "AS IS" BASIS, WITHOUT WARRANTIES OR CONDITIONS OF ANY KIND, either express or implied, including,
-without limitation, any warranties or conditions of TITLE, NON-INFRINGEMENT, MERCHANTABILITY, or FITNESS FOR A
-PARTICULAR PURPOSE. You are solely responsible for determining the appropriateness of using or redistributing the Work
-and assume any risks associated with Your exercise of permissions under this License.
-=======
 # QHAna Backend API
 
 [![GitHub license](https://img.shields.io/github/license/UST-QuAntiL/qhana-backend)](https://github.com/UST-QuAntiL/qhana-backend/blob/main/LICENSE)
@@ -246,5 +124,4 @@
 Contributions) on an "AS IS" BASIS, WITHOUT WARRANTIES OR CONDITIONS OF ANY KIND, either express or implied, including,
 without limitation, any warranties or conditions of TITLE, NON-INFRINGEMENT, MERCHANTABILITY, or FITNESS FOR A
 PARTICULAR PURPOSE. You are solely responsible for determining the appropriateness of using or redistributing the Work
-and assume any risks associated with Your exercise of permissions under this License.
->>>>>>> 9de8493e
+and assume any risks associated with Your exercise of permissions under this License.