// Copyright 2021 University of Stuttgart
//
// Licensed under the Apache License, Version 2.0 (the "License");
// you may not use this file except in compliance with the License.
// You may obtain a copy of the License at
//
//     http://www.apache.org/licenses/LICENSE-2.0
//
// Unless required by applicable law or agreed to in writing, software
// distributed under the License is distributed on an "AS IS" BASIS,
// WITHOUT WARRANTIES OR CONDITIONS OF ANY KIND, either express or implied.
// See the License for the specific language governing permissions and
// limitations under the License.

import ballerina/http;
import ballerina/regex;
import ballerina/os;
import ballerina/log;
import qhana_backend.database;

// start configuration values
# List of domains that are allowed CORS requests to the backend.
# Can also be configured by setting the `QHANA_CORS_DOMAINS` environment variable.
configurable string[] corsDomains = ["*"];

# Get the port from the `QHANA_CORS_DOMAINS` environment variable.
# If not present use the configurable variable `corsDomains` as fallback.
#
# + return - the configured cors domains
function getCorsDomains() returns string[] {
    string d = os:getEnv("QHANA_CORS_DOMAINS");
    if (d.length() > 0) {
        return regex:split(d, "[\\s]+");
    }
    return corsDomains;
}

# The final configured cors domains.
final string[] & readonly configuredCorsDomains = getCorsDomains().cloneReadOnly();

# User configurable port of the backend server.
# Can also be configured by setting the `QHANA_PORT` environment variable.
configurable int port = 9090;

# Get the port from the `QHANA_PORT` environment variable.
# If not present use the configurable variable `port` as fallback.
#
# + return - the configured port number
function getPort() returns int {
    string p = os:getEnv("QHANA_PORT");
    if (regex:matches(p, "^[0-9]+$")) {
        do {
            return check int:fromString(p);
        } on fail error err {
            // error should never happen if regex is correct...
        }
    }
    return port;
}

# The final configured server port.
final int & readonly serverPort = getPort().cloneReadOnly();

# User configurable watcher intervall configuration.
# Can also be configured by setting the `QHANA_WATCHER_INTERVALLS` environment variable.
# The numbers are interpreted as folowing: `[<intervall in seconds>, [<iterations until next intervall>]]*`
# If the list ends with an intervall, i.e., the iterations count is missing, then the intervall 
# will be repeated indefinitely.
configurable (decimal|int)[] watcherIntervallConfig = [2, 10, 5, 10, 10, 60, 30, 20, 60, 10, 600];

# Coerce the string input to a positive int or decimal.
#
# + input - the string input to coerce
# + return - the coerced number or the error if coercion failed (or the number was negative)
function coerceToPositiveNumber(string input) returns decimal|int|error {
    boolean isDecimal = regex:matches(input, "^\\+?[0-9]+\\.[0-9]+$");
    if (isDecimal) {
        return decimal:fromString(input);
    }
    boolean isInt = regex:matches(input, "^\\+?[0-9]+$");
    if (isInt) {
        return int:fromString(input);
    }
    return error(string `Input "${input}" is not a positive number!`);
}

# Get the watcher intervalls from the `QHANA_WATCHER_INTERVALLS` environment variable.
# If not present use the configurable variable `watcherIntervallConfig` as fallback.
#
# + return - the configured watcher intervalls
function getWatcherIntervallConfig() returns (decimal|int)[] {
    string intervalls = os:getEnv("QHANA_WATCHER_INTERVALLS");
    if (intervalls.length() > 0) {
        do {
            return from string i in regex:split(intervalls, "[\\s\\(\\),;]+")
                select check coerceToPositiveNumber(i);
        } on fail error err {
            log:printError("Failed to parse environment variable QHANA_WATCHER_INTERVALLS!\n", 'error = err, stackTrace = err.stackTrace().callStack);
        }
    }
    return watcherIntervallConfig;
}

# The final configured watcher intervalls.
final (decimal|int)[] & readonly configuredWatcherIntervalls = getWatcherIntervallConfig().cloneReadOnly();

# User configurable URL map which is used by the backend to rewrite URLs used by the result watchers.
# Can also be configured by setting the `QHANA_URL_MAPPING` environment variable.
# The keys are regex patterns and the values replacement string.
# All replacements will be applied to an URL.
#
# Intended for use in a dockerized dev setup where localhost is used as outside URL
configurable map<string> & readonly internalUrlMap = {};

# Get the URL map from the `QHANA_URL_MAPPING` environment variable.
# If not present use the configurable variable `internalUrlMap` as fallback.
#
# + return - the configured watcher intervalls
function getInternalUrlMap() returns map<string> {
    string mapping = os:getEnv("QHANA_URL_MAPPING");
    if (mapping.length() > 0) {
        do {
            return check mapping.fromJsonStringWithType();
        } on fail error err {
            log:printError("Failed to parse environment variable QHANA_URL_MAPPING!\n", 'error = err, stackTrace = err.stackTrace().callStack);
        }
    }
    map<string> newMapping = {};
    foreach var [key, value] in internalUrlMap.entries() {
        if key[0] == "\"" || key[0] == "'" {
            // remove enclosing quotes if necessary
            // FIXME: This is a workaround for a possible bug in Ballerina. Can be removed if the bug is fixed.
            var strippedKey = key.substring(1, key.length() - 1);
            newMapping[strippedKey] = value;
        } else {
            newMapping[key] = value;
        }
    }
    return newMapping;
}

# The final configured URL map.
final map<string> & readonly configuredUrlMap = getInternalUrlMap().cloneReadOnly();

// end configuration values

# Rewrite the given URL with the rules configured in the variable `configuredUrlMap`.
#
# + url - the input URL
# + return - the rewritten URL
isolated function mapToInternalUrl(string url) returns string {
    if configuredUrlMap.length() == 0 {
        return url; // fast exit
    }
    // apply all replacements specified in the url map, keys are interpreted as regex
    var replacedUrl = url;
    foreach var [pattern, replacement] in configuredUrlMap.entries() {
        replacedUrl = regex:replaceFirst(replacedUrl, pattern, replacement);
    }
    return replacedUrl;
}

# The QHAna backend api service.
@http:ServiceConfig {
    cors: {
        allowOrigins: configuredCorsDomains,
        allowMethods: ["OPTIONS", "GET", "PUT", "POST", "DELETE"],
        allowHeaders: ["Content-Type", "Depth", "User-Agent", "range", "X-File-Size", "X-Requested-With", "If-Modified-Since", "X-File-Name", "Cache-ControlAccess-Control-Allow-Origin"],
        allowCredentials: true,
        maxAge: 84900
    }
}
service / on new http:Listener(serverPort) {

    # The root resource of the QHAna backend API.
    #
    # All resources contain a `@self` link that is the canonical URL of the resource.
    # Resources can contain links to other resources.
    #
    # + return - the root resource
    resource function get .() returns RootResponse {
        return {
            '\@self: "/",
            experiments: "/experiments/",
            pluginRunners: "/pluginRunners/",
            tasks: "/tasks/"
        };
    }

    # Get a list of configured plugin or plugin-runner endpoints.
    #
    # + return - the list of endpoints as a "ListResponse".
    resource function get plugin\-endpoints() returns PluginEndpointsListResponse|http:InternalServerError {
        int endpointCount;
        database:PluginEndpointFull[] endpoints;

        transaction {
            endpointCount = check database:getPluginEndpointsCount();
            endpoints = check database:getPluginEndpoints();
            check commit;
        } on fail error err {
            log:printError("Could not get plugin endpoints.", 'error = err, stackTrace = err.stackTrace().callStack);
            // if with return does not correctly narrow type for rest of function... this does.
            http:InternalServerError resultErr = {body: "Something went wrong. Please try again later."};
            return resultErr;
        }

        var result = from var endpoint in endpoints
            select mapToPluginEndpointResponse(endpoint);
        // FIXME load from database...
        return {
            '\@self: "/plugin-endpoints",
            items: result,
            itemCount: endpointCount
        };
    }

    # Add a new endpoint to the list of plugin(-runner) endpoints.
    #
    # + return - the created resource
    resource function post plugin\-endpoints(@http:Payload PluginEndpointPost endpoint) returns PluginEndpointResponse|http:InternalServerError {
        database:PluginEndpointFull result;
        transaction {
            result = check database:addPluginEndpoint(endpoint);
            check commit;
        } on fail error err {
            log:printError("Could not add new plugin endpoint", 'error = err, stackTrace = err.stackTrace().callStack);
            return <http:InternalServerError>{body: "Something went wrong. Please try again later."};
        }

        return mapToPluginEndpointResponse(result);
    }

    # Get a specific plugin(-runner) endpoint resource.
    #
    # + return - the endpoint resource
    resource function get plugin\-endpoints/[int endpointId]() returns PluginEndpointResponse|http:InternalServerError {
        database:PluginEndpointFull result;
        transaction {
            result = check database:getPluginEndpoint(endpointId);
            check commit;
        } on fail error err {
            log:printError("Could not get plugin endpoint.", 'error = err, stackTrace = err.stackTrace().callStack);
            return <http:InternalServerError>{body: "Something went wrong. Please try again later."};
        }

        return mapToPluginEndpointResponse(result);
    }

    # Update an existing plugin(-runner) endpoint resource.
    #
    # + return - the updated endpoint resource
    resource function put plugin\-endpoints/[int endpointId](@http:Payload PluginEndpointPost endpoint) returns PluginEndpointResponse|http:InternalServerError {
        database:PluginEndpointFull result;
        transaction {
            result = check database:editPluginEndpoint(endpointId, endpoint.'type);
            check commit;
        } on fail error err {
            log:printError("Could not update plugin endpoint", 'error = err, stackTrace = err.stackTrace().callStack);
            return <http:InternalServerError>{body: "Something went wrong. Please try again later."};
        }

        return mapToPluginEndpointResponse(result);
    }

    # Remove an existing plugin(-runner) endpoint resource.
    #
    # + return - an empty response with a 2xx http status code on success
    resource function delete plugin\-endpoints/[int endpointId]() returns http:Ok|http:InternalServerError {
        transaction {
            check database:deletePluginEndpoint(endpointId);
            check commit;
        } on fail error err {
            log:printError("Could not delete plugin endpoint", 'error = err, stackTrace = err.stackTrace().callStack);
            return <http:InternalServerError>{body: "Something went wrong. Please try again later."};
        }

        return <http:Ok>{};
    }

    ////////////////////////////////////////////////////////////////////////////
    // Experiments /////////////////////////////////////////////////////////////
    ////////////////////////////////////////////////////////////////////////////

    # Get a list of experiments.
    #
    # The experiments list resource is paginated
    #
    # + page - the requested page (starting with page 0)
    # + 'item\-count - the number of items per page (5 <= item-count <= 500)
    # + return - the list resource containing the experiments
    resource function get experiments(int? page = 0, int? 'item\-count = 10) returns ExperimentListResponse|http:InternalServerError|http:BadRequest|http:NotFound {
        int intPage = (page is ()) ? 0 : page;
        int itemCount = (item\-count is ()) ? 10 : item\-count;

        if (intPage < 0) {
            return <http:BadRequest>{body: "Cannot retrieve a negative page number!"};
        }

        if (itemCount < 5 || itemCount > 500) {
            return <http:BadRequest>{body: "Item count must be between 5 and 500 (both inclusive)!"};
        }

        var offset = intPage * itemCount;

        int experimentCount;
        database:ExperimentFull[] experiments;

        transaction {
            experimentCount = check database:getExperimentCount();
            if (offset >= experimentCount) {
                // page is out of range!
                check commit;
                return <http:NotFound>{};
            } else {
                experiments = check database:getExperiments('limit = itemCount, offset = offset);
                check commit;
            }
        } on fail error err {
            log:printError("Could not get experiments.", 'error = err, stackTrace = err.stackTrace().callStack);
            // if with return does not correctly narrow type for rest of function... this does.
            http:InternalServerError resultErr = {body: "Something went wrong. Please try again later."};
            return resultErr;
        }

        // map to api response(s)
        var result = from var exp in experiments
            select mapToExperimentResponse(exp);
        // TODO include query params in self link
        return {'\@self: string `/experiments/`, items: result, itemCount: experimentCount};
    }

    # Create a new experiment.
    #
    # + return - the created experiment resource
    @http:ResourceConfig {
        consumes: ["application/json"]
    }
    resource function post experiments(@http:Payload database:Experiment experiment) returns ExperimentResponse|http:InternalServerError {
        database:ExperimentFull result;
        transaction {
            result = check database:createExperiment(experiment);
            check commit;
        } on fail error err {
            log:printError("Could not create new experiment", 'error = err, stackTrace = err.stackTrace().callStack);
            return <http:InternalServerError>{body: "Something went wrong. Please try again later."};
        }

        return mapToExperimentResponse(result);
    }

    # Get a specific experiment by its id.
    #
    # + experimentId - the id of the requested experiment
    # + return - the experiment resource
    resource function get experiments/[int experimentId]() returns ExperimentResponse|http:InternalServerError|error {
        database:ExperimentFull result;
        transaction {
            result = check database:getExperiment(experimentId);
            check commit;
        } on fail error err {
            log:printError("Could not get experiment.", 'error = err, stackTrace = err.stackTrace().callStack);
            return <http:InternalServerError>{body: "Something went wrong. Please try again later."};
        }

        return mapToExperimentResponse(result);
    }

    # Update an existing experiment.
    #
    # + experimentId - the id of the experiment to update
    # + return - the updated experiment
    @http:ResourceConfig {
        consumes: ["application/json"]
    }
    resource function put experiments/[int experimentId](@http:Payload database:Experiment experiment) returns ExperimentResponse|http:InternalServerError {
        database:ExperimentFull result;
        transaction {
            result = check database:updateExperiment(experimentId, experiment);
            check commit;
        } on fail error err {
            log:printError("Could not update experiment.", 'error = err, stackTrace = err.stackTrace().callStack);
            return <http:InternalServerError>{body: "Something went wrong. Please try again later."};
        }

        return mapToExperimentResponse(result);
    }

    ////////////////////////////////////////////////////////////////////////////
    // Data ////////////////////////////////////////////////////////////////////
    ////////////////////////////////////////////////////////////////////////////

    # Get summary information about data available in the experiment.
    #
    # The summary is a map which keys are the available data types.
    # The values of the map are lists of content types describing the serialization
    # formats available for the specific data type. This summary can be used to
    # decide if all input requirements for a plugin can be fulfilled by the
    # data available in the experiment.
    #
    # + experimentId - the id of the experiment
    # + return - the summary information of the currently available data
    resource function get experiments/[int experimentId]/data\-summary() returns map<string[]>|http:InternalServerError {

        map<string[]> data;

        transaction {
            data = check database:getDataTypesSummary(experimentId);
            check commit;
        } on fail error err {
            log:printError("Could not get data types summary.", 'error = err, stackTrace = err.stackTrace().callStack);
            // if with return does not correctly narrow type for rest of function... this does.
            http:InternalServerError resultErr = {body: "Something went wrong. Please try again later."};
            return resultErr;
        }
        return data;
    }

    # Get a list of data available in the experiment.
    #
    # The data is sorted with newer versions appearing before oder versions.
    #
    # + experimentId - the id of the experiment
    # + return - the paginated list of data resources
    resource function get experiments/[int experimentId]/data(boolean? allVersions, int page = 0, int item\-count = 10) returns ExperimentDataListResponse|http:NotFound|http:InternalServerError|http:BadRequest {
        boolean includeAllVersions = allVersions == true || allVersions == ();

        if (page < 0) {
            return <http:BadRequest>{body: "Cannot retrieve a negative page number!"};
        }

        if (item\-count < 5 || item\-count > 500) {
            return <http:BadRequest>{body: "Item count must be between 5 and 500 (both inclusive)!"};
        }

        var offset = page * item\-count;

        int dataCount;
        database:ExperimentDataFull[] data;

        transaction {
            dataCount = check database:getExperimentDataCount(experimentId, all = includeAllVersions);
            if (offset >= dataCount) {
                // page is out of range!
                check commit;
                return <http:NotFound>{};
            } else {
                data = check database:getDataList(experimentId, all = includeAllVersions, 'limit = item\-count, offset = offset);
                check commit;
            }
        } on fail error err {
            log:printError("Could not get experiment data list.", 'error = err, stackTrace = err.stackTrace().callStack);

            // if with return does not correctly narrow type for rest of function... this does.
            http:InternalServerError resultErr = {body: "Something went wrong. Please try again later."};
            return resultErr;
        }

        var dataList = from var d in data
            select mapToExperimentDataResponse(d);
        // TODO add query params to self URL
        return {'\@self: string `/experiments/${experimentId}/data/?allVersions=${includeAllVersions}`, items: dataList, itemCount: dataCount};
    }

    # Get a specific experiment data resource.
    #
    # + experimentId - the id of the experiment
    # + version - the version of the experiment data resource (optional, defaults to "latest")
    # + return - the experiment data resource
    resource function get experiments/[int experimentId]/data/[string name](string? 'version) returns ExperimentDataResponse|http:InternalServerError {
        database:ExperimentDataFull data;
        int? producingStep;
        int[]? inputFor;

        transaction {
            data = check database:getData(experimentId, name, 'version);
            producingStep = check database:getProducingStepOfData(data);
            inputFor = check database:getStepsUsingData(data);
            check commit;
        } on fail error err {
            log:printError("Could not get experiment data resource.", 'error = err, stackTrace = err.stackTrace().callStack);

            return <http:InternalServerError>{body: "Something went wrong. Please try again later."};
        }

        return mapToExperimentDataResponse(data, producingStep, inputFor);
    }

    # Download the actual data behind the experiment data resource.
    #
    # + experimentId - the id of the experiment
    # + version - the version of the experiment data resource (optional, defaults to "latest")
    # + return - the data of the experiment data resource
    resource function get experiments/[int experimentId]/data/[string name]/download(string? 'version, http:Caller caller) returns error? {
        database:ExperimentDataFull data;

        http:Response resp = new;
        resp.addHeader("Access-Control-Allow-Origin", "*");
        resp.addHeader("Access-Control-Allow-Methods", "OPTIONS, GET");
        resp.addHeader("Access-Control-Allow-Headers", "range,Content-Type,Depth,User-Agent,X-File-Size,X-Requested-With,If-Modified-Since,X-File-Name,Cache-Control,Access-Control-Allow-Origin");

        transaction {
            data = check database:getData(experimentId, name, 'version);
            check commit;
        } on fail error err {
            log:printError("Could not get experiment data for download.", 'error = err, stackTrace = err.stackTrace().callStack);

            resp.statusCode = http:STATUS_INTERNAL_SERVER_ERROR;
            resp.setPayload("Something went wrong. Please try again later.");

            check caller->respond(resp);
        }

        resp.statusCode = http:STATUS_OK;
        var cType = data.contentType;
        if cType.startsWith("text/") || cType.startsWith("application/json") || cType.startsWith("application/X-lines+json") {
            resp.addHeader("Content-Disposition", string `inline; filename="${data.name}"`);
        } else {
            resp.addHeader("Content-Disposition", string `attachment; filename="${data.name}"`);
        }
        resp.setFileAsPayload(data.location, contentType = data.contentType);

        check caller->respond(resp);
    }

    ////////////////////////////////////////////////////////////////////////////
    // Timeline ////////////////////////////////////////////////////////////////
    ////////////////////////////////////////////////////////////////////////////

    # Get a list of timeline entries of an experiment.
    #
    # The list resource of timeline entries is paginated
    #
    # + experimentId - the id of the experiment
    # + page - the requested page (starting with page 0)
    # + 'item\-count - the number of items per page (5 <= item-count <= 500)
    # + return - the list resource containing the timeline entries
    resource function get experiments/[int experimentId]/timeline(int page = 0, int item\-count = 0) returns TimelineStepListResponse|http:BadRequest|http:NotFound|http:InternalServerError {
        if (page < 0) {
            return <http:BadRequest>{body: "Cannot retrieve a negative page number!"};
        }

        if (item\-count < 5 || item\-count > 500) {
            return <http:BadRequest>{body: "Item count must be between 5 and 500 (both inclusive)!"};
        }

        var offset = page * item\-count;

        int stepCount;
        database:TimelineStepFull[] steps;

        transaction {
            stepCount = check database:getTimelineStepCount(experimentId);
            if (offset >= stepCount) {
                // page is out of range!
                check commit;
                return <http:NotFound>{};
            } else {
                steps = check database:getTimelineStepList(experimentId, 'limit = item\-count, offset = offset);
                check commit;
            }
        } on fail error err {
            log:printError("Could not get timeline step list.", 'error = err, stackTrace = err.stackTrace().callStack);
            // if with return does not correctly narrow type for rest of function... this does.
            http:InternalServerError resultErr = {body: "Something went wrong. Please try again later."};
            return resultErr;
        }

        var stepList = from var s in steps
            select mapToTimelineStepMinResponse(s);
        return {'\@self: string `/experiments/${experimentId}/timeline`, items: stepList, itemCount: stepCount};
    }

    # Create a new timeline step entry.
    #
    # This also creates a new result watcher that keeps polling the plugin result
    # until the final result is available.
    #
    # + experimentId - the id of the experiment
    # + return - the created timeline step resource
    resource function post experiments/[int experimentId]/timeline(@http:Payload TimelineStepPost stepData) returns TimelineStepResponse|http:InternalServerError {
        database:TimelineStepWithParams createdStep;
        database:ExperimentDataReference[] inputData;

        transaction {
            inputData = check trap from var inputUrl in stepData.inputData
                select checkpanic mapFileUrlToDataRef(experimentId, inputUrl); // FIXME move back to check if https://github.com/ballerina-platform/ballerina-lang/issues/34894 is resolved
            createdStep = check database:createTimelineStep(
                experimentId = experimentId,
                parameters = stepData.parameters,
                parametersContentType = stepData.parametersContentType,
                processorName = stepData.processorName,
                processorVersion = stepData.processorVersion,
                processorLocation = stepData.processorLocation
            );
            check database:saveTimelineStepInputData(createdStep.stepId, experimentId, inputData);
            check database:createTimelineStepResultWatcher(createdStep.stepId, mapToInternalUrl(stepData.resultLocation));
            check commit;
        } on fail error err {
            log:printError("Could not create new timeline step entry.", 'error = err, stackTrace = err.stackTrace().callStack);
            // if with return does not correctly narrow type for rest of function... this does.
            http:InternalServerError resultErr = {body: "Something went wrong. Please try again later."};
            return resultErr;
        }
        do {
            ResultWatcher watcher = check new (createdStep.stepId);
            check watcher.schedule(...configuredWatcherIntervalls);
        } on fail error err {
            log:printError("Failed to start watcher.", 'error = err, stackTrace = err.stackTrace().callStack);
            // if with return does not correctly narrow type for rest of function... this does.
            http:InternalServerError resultErr = {body: "Failed to start watcher."};
            return resultErr;
        }
        return mapToTimelineStepResponse(createdStep, (), inputData, []);
    }

    # Get a specific timeline step by its step number.
    #
    # + experimentId - the id of the experiment
    # + timelineStep - the step number of the timeline step
    # + return - the requested timeline step resource
    resource function get experiments/[int experimentId]/timeline/[int timelineStep]() returns TimelineStepResponse|http:InternalServerError {
        database:TimelineStepWithParams result;
        database:ExperimentDataReference[] inputData;
        database:ExperimentDataReference[] outputData;
        database:TimelineSubstepSQL[] substeps;
        transaction {
            result = check database:getTimelineStep(experimentId = experimentId, sequence = timelineStep);
            inputData = check database:getStepInputData(result);
            outputData = check database:getStepOutputData(result);
            // duplicates input data for substeps, but overhead is negligible 
            substeps = check database:getTimelineSubstepsWithInputData(timelineStep);
            check commit;
        } on fail error err {
            log:printError("Could not get timeline step.", 'error = err, stackTrace = err.stackTrace().callStack);
            return <http:InternalServerError>{body: "Something went wrong. Please try again later."};
        }

        return mapToTimelineStepResponse(result, substeps, inputData, outputData);
    }

    # Update the result quality associated with a specific timeline step.
    #
    # Result quality must be one of the following values: 'UNKNOWN', 'NEUTRAL', 'GOOD', 'BAD', 'ERROR', or 'UNUSABLE'.
    #
    # + experimentId - the id of the experiment
    # + timelineStep - the step number of the timeline step
    # + return - an empty response with a 2xx http status code on success
    resource function put experiments/[int experimentId]/timeline/[int timelineStep](@http:Payload TimelineStepResultQualityPut resultQuality) returns http:Ok|http:BadRequest|http:InternalServerError {
        string rq = resultQuality.resultQuality;
        if rq != "UNKNOWN" && rq != "NEUTRAL" && rq != "GOOD" && rq != "BAD" && rq != "ERROR" && rq != "UNUSABLE" {
            return <http:BadRequest>{body: "Result quality must be one of the following values: 'UNKNOWN', 'NEUTRAL', 'GOOD', 'BAD', 'ERROR', or 'UNUSABLE'."};
        }
        transaction {
            check database:updateTimelineStepResultQuality(experimentId, timelineStep, resultQuality.resultQuality);
            check commit;
        } on fail error err {
            log:printError("Could not update result quality of timeline step.", 'error = err, stackTrace = err.stackTrace().callStack);
            return <http:InternalServerError>{body: "Something went wrong. Please try again later."};
        }

        return <http:Ok>{};
    }

    # Get the notes associated with a specific timelin step.
    #
    # + experimentId - the id of the experiment
    # + timelineStep - the step number of the timeline step
    # + return - the timline step notes
    resource function get experiments/[int experimentId]/timeline/[int timelineStep]/notes() returns TimelineStepNotesResponse|http:InternalServerError {
        string result;

        transaction {
            result = check database:getTimelineStepNotes(experimentId, timelineStep);
            check commit;
        } on fail error err {
            log:printError("Could not get timeline step notes.", 'error = err, stackTrace = err.stackTrace().callStack);
            return <http:InternalServerError>{body: "Something went wrong. Please try again later."};
        }

        return {
            '\@self: string `/experiments/${experimentId}/timeline/${timelineStep}/notes`,
            notes: result
        };
    }

<<<<<<< HEAD
    # Update the notes associated with a specific timeline step.
=======
    # Update the notes associated with a specific timelin step.
>>>>>>> 2336aac9
    #
    # + experimentId - the id of the experiment
    # + timelineStep - the step number of the timeline step
    # + return - the updated timline step notes
    resource function put experiments/[int experimentId]/timeline/[int timelineStep]/notes(@http:Payload TimelineStepNotesPost notes) returns http:Ok|http:InternalServerError {
        transaction {
            check database:updateTimelineStepNotes(experimentId, timelineStep, notes.notes);
            check commit;
        } on fail error err {
            log:printError("Could not update timeline step notes.", 'error = err, stackTrace = err.stackTrace().callStack);
            return <http:InternalServerError>{body: "Something went wrong. Please try again later."};
        }

        return <http:Ok>{};
    }

    resource function get experiments/[int experimentId]/timeline/[int timelineStep]/parameters(http:Caller caller) returns error? {
        database:TimelineStepWithParams result;

        http:Response resp = new;
        resp.addHeader("Access-Control-Allow-Origin", "*");
        resp.addHeader("Access-Control-Allow-Methods", "OPTIONS, GET");
        resp.addHeader("Access-Control-Allow-Headers", "range,Content-Type,Depth,User-Agent,X-File-Size,X-Requested-With,If-Modified-Since,X-File-Name,Cache-Control,Access-Control-Allow-Origin");

        transaction {
            result = check database:getTimelineStep(experimentId = experimentId, sequence = timelineStep);
            check commit;
        } on fail error err {
            log:printError("Could not get timeline step for parameter retrieval.", 'error = err, stackTrace = err.stackTrace().callStack);

            resp.statusCode = http:STATUS_INTERNAL_SERVER_ERROR;
            resp.setPayload("Something went wrong. Please try again later.");

            check caller->respond(resp);
        }

        resp.statusCode = http:STATUS_OK;
        var cType = result.parametersContentType;
        if cType.startsWith("text/") || cType.startsWith("application/json") || cType.startsWith("application/X-lines+json") {
            resp.addHeader("Content-Disposition", "inline; filename=\"parameters\"");
        } else {
            resp.addHeader("Content-Disposition", "attachment; filename=\"parameters\"");
        }
        resp.setTextPayload(result.parameters, contentType = result.parametersContentType);

        check caller->respond(resp);
    }

    # Post the user input data associated with an unfinished timeline substep.
    #
    # + experimentId - the id of the experiment
    # + timelineStep - the step number of the timeline step
    # + substepNr - the step number of the timeline substep
    # + return - the updated timline substep
    resource function post experiments/[int experimentId]/timeline/[int timelineStep]/substeps/[int substepNr](@http:Payload TimelineSubstepPost substepData) returns TimelineSubstepResponse|http:InternalServerError {
        database:TimelineStepWithParams step;
        database:TimelineSubstepWithParams substep;
        database:ExperimentDataReference[] inputData;

        transaction {
            inputData = check trap from var inputUrl in substepData.inputData
                select checkpanic mapFileUrlToDataRef(experimentId, inputUrl); // FIXME move back to check if https://github.com/ballerina-platform/ballerina-lang/issues/34894 is resolved
            step = check database:getTimelineStep(experimentId = experimentId, sequence = timelineStep);
            // verify that substep is in database
            substep = check database:getTimelineSubstepWithParams(experimentId, timelineStep, substepNr);
            // save input data and update progress
            check database:saveTimelineSubstepParams(step.stepId, substepNr, substepData.parameters, substepData.parametersContentType);
            check database:saveTimelineSubstepInputData(step.stepId, substepNr, experimentId, inputData);
            check commit;
        } on fail error err {
            log:printError("Could not save input data for timeline substep.", 'error = err, stackTrace = err.stackTrace().callStack);
            // if with return does not correctly narrow type for rest of function... this does.
            http:InternalServerError resultErr = {body: "Something went wrong. Please try again later."};
            return resultErr;
        }
        do {
            // reschedule result watcher (already running for the timeline step the substep is associated with)
            ResultWatcher watcher;
            lock {
                watcher = check getResultWatcherFromRegistry(step.stepId);
            }
            check watcher.unschedule();
            check watcher.schedule(...configuredWatcherIntervalls);
        } on fail error err {
            log:printError("Failed to restart watcher.", 'error = err, stackTrace = err.stackTrace().callStack);
            // if with return does not correctly narrow type for rest of function... this does.
            http:InternalServerError resultErr = {body: "Failed to restart watcher."};
            return resultErr;
        }
        return mapToTimelineSubstepResponse(experimentId, substep, inputData);
    }

    # Get a list of substeps of a timeline entry.
    #
    # + experimentId - the id of the experiment
    # + timelineStep - the step number of the timeline step
    # + return - the list of timline substeps
    resource function get experiments/[int experimentId]/timeline/[int timelineStep]/substeps() returns TimelineSubstepListResponse|http:InternalServerError {
        // no pagination
        database:TimelineSubstepSQL[] steps;

        transaction {
            steps = check database:getTimelineSubsteps(timelineStep, experimentId);
            check commit;
        } on fail error err {
            log:printError("Could not get list of timeline substeps.", 'error = err, stackTrace = err.stackTrace().callStack);
            // if with return does not correctly narrow type for rest of function... this does.
            http:InternalServerError resultErr = {body: "Something went wrong. Please try again later."};
            return resultErr;
        }
        return {'\@self: string `/experiments/${experimentId}/timeline`, items: steps};
    }

    # Get a specific substep of a timeline entry.
    #
    # + experimentId - the id of the experiment
    # + timelineStep - the step number of the timeline step
    # + substepNr - the step number of the timeline substep
    # + return - the requested timline substep
    resource function get experiments/[int experimentId]/timeline/[int timelineStep]/substeps/[int substepNr]() returns TimelineSubstepResponse|http:InternalServerError {
        database:TimelineSubstepWithParams step;
        database:ExperimentDataReference[] inputData;

        transaction {
            // FIXME timelineStep != database step id!!!!
            step = check database:getTimelineSubstepWithParams(experimentId, timelineStep, substepNr);
            inputData = check database:getSubstepInputData(step.stepId, step.substepNr);
            check commit;
        } on fail error err {
            log:printError("Could not get timeline substep entry.", 'error = err, stackTrace = err.stackTrace().callStack);
            // if with return does not correctly narrow type for rest of function... this does.
            http:InternalServerError resultErr = {body: "Something went wrong. Please try again later."};
            return resultErr;
        }
        return mapToTimelineSubstepResponse(experimentId, step, inputData);
    }

    resource function get experiments/[int experimentId]/timeline/[int timelineStep]/substeps/[int substepNr]/parameters(http:Caller caller) returns error? {
        database:TimelineSubstepWithParams step;

        http:Response resp = new;
        resp.addHeader("Access-Control-Allow-Origin", "*");
        resp.addHeader("Access-Control-Allow-Methods", "OPTIONS, GET");
        resp.addHeader("Access-Control-Allow-Headers", "range,Content-Type,Depth,User-Agent,X-File-Size,X-Requested-With,If-Modified-Since,X-File-Name,Cache-Control,Access-Control-Allow-Origin");

        transaction {
            // FIXME timelineStep != database step id!!!!
            step = check database:getTimelineSubstepWithParams(experimentId, timelineStep, substepNr);
            check commit;
        } on fail error err {
            log:printError("Could not get parameters for timeline substep.", 'error = err, stackTrace = err.stackTrace().callStack);

            resp.statusCode = http:STATUS_INTERNAL_SERVER_ERROR;
            resp.setPayload("Something went wrong. Please try again later.");

            check caller->respond(resp);
        }

        resp.statusCode = http:STATUS_OK;
        var cType = step.parametersContentType;
        if cType.startsWith("text/") || cType.startsWith("application/json") || cType.startsWith("application/X-lines+json") {
            resp.addHeader("Content-Disposition", "inline; filename=\"parameters\"");
        } else {
            resp.addHeader("Content-Disposition", "attachment; filename=\"parameters\"");
        }
        resp.setTextPayload(step.parameters, contentType = step.parametersContentType);

        check caller->respond(resp);
    }

    # Clone an experiment.
    #
    # + experimentId - the id of the experiment to be cloned
    # + return - the cloned experiment resource
    resource function post experiments/[int experimentId]/clone() returns ExperimentResponse|http:InternalServerError {
        database:ExperimentFull result;
        transaction {
            result = check database:cloneExperiment(experimentId);
            check commit;
        } on fail error err {
            io:println(err);
            return <http:InternalServerError>{body: "Something went wrong. Please try again later."};
        }

        return mapToExperimentResponse(result);
    }
}

# Start all ResultWatchers from their DB entries.
public function main() {
    // registering background tasks
    transaction {
        var stepsToWatch = check database:getTimelineStepsWithResultWatchers();
        foreach var stepId in stepsToWatch {
            ResultWatcher watcher = check new (stepId);
            check watcher.schedule(...configuredWatcherIntervalls);
        }
        check commit;
    } on fail error err {
        log:printError("Could not start result watchers.", 'error = err, stackTrace = err.stackTrace().callStack);
    }
}<|MERGE_RESOLUTION|>--- conflicted
+++ resolved
@@ -684,11 +684,7 @@
         };
     }
 
-<<<<<<< HEAD
     # Update the notes associated with a specific timeline step.
-=======
-    # Update the notes associated with a specific timelin step.
->>>>>>> 2336aac9
     #
     # + experimentId - the id of the experiment
     # + timelineStep - the step number of the timeline step
