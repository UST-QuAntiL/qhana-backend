// Copyright 2021 University of Stuttgart
//
// Licensed under the Apache License, Version 2.0 (the "License");
// you may not use this file except in compliance with the License.
// You may obtain a copy of the License at
//
//     http://www.apache.org/licenses/LICENSE-2.0
//
// Unless required by applicable law or agreed to in writing, software
// distributed under the License is distributed on an "AS IS" BASIS,
// WITHOUT WARRANTIES OR CONDITIONS OF ANY KIND, either express or implied.
// See the License for the specific language governing permissions and
// limitations under the License.

import ballerina/http;
import ballerina/regex;
import ballerina/os;
import ballerina/log;
import qhana_backend.database;

// start configuration values
# List of domains that are allowed CORS requests to the backend.
# Can also be configured by setting the `QHANA_CORS_DOMAINS` environment variable.
configurable string[] corsDomains = ["*"];

# Get the port from the `QHANA_CORS_DOMAINS` environment variable.
# If not present use the configurable variable `corsDomains` as fallback.
#
# + return - the configured cors domains
function getCorsDomains() returns string[] {
    string d = os:getEnv("QHANA_CORS_DOMAINS");
    if (d.length() > 0) {
        return regex:split(d, "[\\s]+");
    }
    return corsDomains;
}

# The final configured cors domains.
final string[] & readonly configuredCorsDomains = getCorsDomains().cloneReadOnly();

# User configurable port of the backend server.
# Can also be configured by setting the `QHANA_PORT` environment variable.
configurable int port = 9090;

# Get the port from the `QHANA_PORT` environment variable.
# If not present use the configurable variable `port` as fallback.
#
# + return - the configured port number
function getPort() returns int {
    string p = os:getEnv("QHANA_PORT");
    if (regex:matches(p, "^[0-9]+$")) {
        do {
            return check int:fromString(p);
        } on fail {
            // error should never happen if regex is correct...
        }
    }
    return port;
}

# The final configured server port.
final int & readonly serverPort = getPort().cloneReadOnly();

# User specified host ip address of backend server (with protocol and port)
# Can also be specified by setting the `QHANA_HOST` environment variable.
configurable string host = "http://localhost:" + serverPort.toString();

# Determine the base host url from the `QHANA_HOST` environment variable.
# If not present use the configurable variable `host` as fallback.
#
# + return - the configured host base path (including protocol and port)
function getHost() returns string {
    string h = os:getEnv("QHANA_HOST");
<<<<<<< HEAD
    if (regex:matches(h, "^https?://")) {
        do {
            return h;
        } on fail {
            // error should never happen if regex is correct...
        }
=======
    if (regex:matches(h, "^https?:\\/\\/.*$")) {
        return h;
>>>>>>> 06fb9b09
    }
    return host;
}

# The final configured server host.
final string & readonly serverHost = getHost().cloneReadOnly();

# User configurable watcher intervall configuration.
# Can also be configured by setting the `QHANA_WATCHER_INTERVALLS` environment variable.
# The numbers are interpreted as folowing: `[<intervall in seconds>, [<iterations until next intervall>]]*`
# If the list ends with an intervall, i.e., the iterations count is missing, then the intervall 
# will be repeated indefinitely.
configurable (decimal|int)[] watcherIntervallConfig = [2, 10, 5, 10, 10, 60, 30, 20, 60, 10, 600];

# Coerce the string input to a positive int or decimal.
#
# + input - the string input to coerce
# + return - the coerced number or the error if coercion failed (or the number was negative)
function coerceToPositiveNumber(string input) returns decimal|int|error {
    boolean isDecimal = regex:matches(input, "^\\+?[0-9]+\\.[0-9]+$");
    if (isDecimal) {
        return decimal:fromString(input);
    }
    boolean isInt = regex:matches(input, "^\\+?[0-9]+$");
    if (isInt) {
        return int:fromString(input);
    }
    return error(string `Input "${input}" is not a positive number!`);
}

# Get the watcher intervalls from the `QHANA_WATCHER_INTERVALLS` environment variable.
# If not present use the configurable variable `watcherIntervallConfig` as fallback.
#
# + return - the configured watcher intervalls
function getWatcherIntervallConfig() returns (decimal|int)[] {
    string intervalls = os:getEnv("QHANA_WATCHER_INTERVALLS");
    if (intervalls.length() > 0) {
        do {
            return from string i in regex:split(intervalls, "[\\s\\(\\),;]+")
                select check coerceToPositiveNumber(i);
        } on fail error err {
            log:printError("Failed to parse environment variable QHANA_WATCHER_INTERVALLS!\n", 'error = err, stackTrace = err.stackTrace());
        }
    }
    return watcherIntervallConfig;
}

# The final configured watcher intervalls.
final (decimal|int)[] & readonly configuredWatcherIntervalls = getWatcherIntervallConfig().cloneReadOnly();

# User configurable URL map which is used by the backend to rewrite URLs used by the result watchers.
# Can also be configured by setting the `QHANA_URL_MAPPING` environment variable.
# The keys are regex patterns and the values replacement string.
# All replacements will be applied to an URL.
#
# Intended for use in a dockerized dev setup where localhost is used as outside URL
configurable map<string> & readonly internalUrlMap = {};

# Get the URL map from the `QHANA_URL_MAPPING` environment variable.
# If not present use the configurable variable `internalUrlMap` as fallback.
#
# + return - the configured watcher intervalls
function getInternalUrlMap() returns map<string> {
    string mapping = os:getEnv("QHANA_URL_MAPPING");
    if (mapping.length() > 0) {
        do {
            return check mapping.fromJsonStringWithType();
        } on fail error err {
            log:printError("Failed to parse environment variable QHANA_URL_MAPPING!\n", 'error = err, stackTrace = err.stackTrace());
        }
    }
    map<string> newMapping = {};
    foreach var [key, value] in internalUrlMap.entries() {
        if key[0] == "\"" || key[0] == "'" {
            // remove enclosing quotes if necessary
            // FIXME: This is a workaround for a possible bug in Ballerina. Can be removed if the bug is fixed.
            var strippedKey = key.substring(1, key.length() - 1);
            newMapping[strippedKey] = value;
        } else {
            newMapping[key] = value;
        }
    }
    return newMapping;
}

# The final configured URL map.
final map<string> & readonly configuredUrlMap = getInternalUrlMap().cloneReadOnly();

# Preset plugins.
# Can also be configured by setting the `QHANA_PLUGINS` environment variable.
configurable string[] plugins = [];

# Preset plugin runners.
# Can also be configured by setting the `QHANA_PLUGIN_RUNNERS` environment variable.
configurable string[] pluginRunners = [];

# Get preset plugin runner from the `QHANA_PLUGIN_RUNNERS` environment variable.
# If not present use the configurable variable `pluginRunners` as fallback.
#
# + return - the configured watcher intervalls
function getPluginRunnersConfig() returns string[] {
    string pRunners = os:getEnv("QHANA_PLUGIN_RUNNERS");
    if (pRunners.length() > 0) {
        do {
            return check pRunners.fromJsonStringWithType();
        } on fail error err {
            log:printError("Failed to parse environment variable QHANA_PLUGIN_RUNNERS!\n", 'error = err, stackTrace = err.stackTrace());
        }
    }
    return pluginRunners;
}

# The final configured plugin runners.
final string[] & readonly preconfiguredPluginRunners = getPluginRunnersConfig().cloneReadOnly();

# Get preset plugins from the `QHANA_PLUGINS` environment variable.
# If not present use the configurable variable `plugins` as fallback.
#
# + return - the configured watcher intervalls
function getPluginsConfig() returns string[] {
    string pluginList = os:getEnv("QHANA_PLUGINS");
    if (pluginList.length() > 0) {
        do {
            return check pluginList.fromJsonStringWithType();
        } on fail error err {
            log:printError("Failed to parse environment variable QHANA_PLUGINS!\n", 'error = err, stackTrace = err.stackTrace());
        }
    }
    return plugins;
}

# The final configured plugins.
final string[] & readonly preconfiguredPlugins = getPluginsConfig().cloneReadOnly();

// end configuration values

# Rewrite the given URL with the rules configured in the variable `configuredUrlMap`.
#
# + url - the input URL
# + return - the rewritten URL
isolated function mapToInternalUrl(string url) returns string {
    if configuredUrlMap.length() == 0 {
        return url; // fast exit
    }
    // apply all replacements specified in the url map, keys are interpreted as regex
    var replacedUrl = url;
    foreach var [pattern, replacement] in configuredUrlMap.entries() {
        replacedUrl = regex:replace(replacedUrl, pattern, replacement);
    }
    return replacedUrl;
}

# The QHAna backend api service.
@http:ServiceConfig {
    cors: {
        allowOrigins: configuredCorsDomains,
        allowMethods: ["OPTIONS", "GET", "PUT", "POST", "DELETE"],
        allowHeaders: ["Content-Type", "Depth", "User-Agent", "range", "X-File-Size", "X-Requested-With", "If-Modified-Since", "X-File-Name", "Cache-ControlAccess-Control-Allow-Origin"],
        allowCredentials: true,
        maxAge: 84900
    }
}
service / on new http:Listener(serverPort) {

    # The root resource of the QHAna backend API.
    #
    # All resources contain a `@self` link that is the canonical URL of the resource.
    # Resources can contain links to other resources.
    #
    # + return - the root resource
    resource function get .() returns RootResponse {
        return {
            '\@self: serverHost + "/",
            experiments: serverHost + "/experiments/",
            pluginRunners: serverHost + "/pluginRunners/",
            tasks: serverHost + "/tasks/"
        };
    }

    # Get a list of configured plugin or plugin-runner endpoints.
    #
    # + return - the list of endpoints as a "ListResponse".
    resource function get plugin\-endpoints() returns PluginEndpointsListResponse|http:InternalServerError {
        int endpointCount;
        database:PluginEndpointFull[] endpoints;

        transaction {
            endpointCount = check database:getPluginEndpointsCount();
            endpoints = check database:getPluginEndpoints();
            check commit;
        } on fail error err {
            log:printError("Could not get plugin endpoints.", 'error = err, stackTrace = err.stackTrace());
            // if with return does not correctly narrow type for rest of function... this does.
            http:InternalServerError resultErr = {body: "Something went wrong. Please try again later."};
            return resultErr;
        }

        var result = from var endpoint in endpoints
            select mapToPluginEndpointResponse(endpoint);
        // FIXME load from database...
        return {
            '\@self: serverHost + "/plugin-endpoints",
            items: result,
            itemCount: endpointCount
        };
    }

    # Add a new endpoint to the list of plugin(-runner) endpoints.
    #
    # + return - the created resource
    resource function post plugin\-endpoints(@http:Payload PluginEndpointPost endpoint) returns PluginEndpointResponse|http:InternalServerError {
        database:PluginEndpointFull result;
        transaction {
            result = check database:addPluginEndpoint(endpoint);
            check commit;
        } on fail error err {
            log:printError("Could not add new plugin endpoint", 'error = err, stackTrace = err.stackTrace());
            return <http:InternalServerError>{body: "Something went wrong. Please try again later."};
        }

        return mapToPluginEndpointResponse(result);
    }

    # Get a specific plugin(-runner) endpoint resource.
    #
    # + return - the endpoint resource
    resource function get plugin\-endpoints/[int endpointId]() returns PluginEndpointResponse|http:InternalServerError {
        database:PluginEndpointFull result;
        transaction {
            result = check database:getPluginEndpoint(endpointId);
            check commit;
        } on fail error err {
            log:printError("Could not get plugin endpoint.", 'error = err, stackTrace = err.stackTrace());
            return <http:InternalServerError>{body: "Something went wrong. Please try again later."};
        }

        return mapToPluginEndpointResponse(result);
    }

    # Update an existing plugin(-runner) endpoint resource.
    #
    # + return - the updated endpoint resource
    resource function put plugin\-endpoints/[int endpointId](@http:Payload PluginEndpointPost endpoint) returns PluginEndpointResponse|http:InternalServerError {
        database:PluginEndpointFull result;
        transaction {
            result = check database:editPluginEndpoint(endpointId, endpoint.'type);
            check commit;
        } on fail error err {
            log:printError("Could not update plugin endpoint", 'error = err, stackTrace = err.stackTrace());
            return <http:InternalServerError>{body: "Something went wrong. Please try again later."};
        }

        return mapToPluginEndpointResponse(result);
    }

    # Remove an existing plugin(-runner) endpoint resource.
    #
    # + return - an empty response with a 2xx http status code on success
    resource function delete plugin\-endpoints/[int endpointId]() returns http:Ok|http:InternalServerError {
        transaction {
            check database:deletePluginEndpoint(endpointId);
            check commit;
        } on fail error err {
            log:printError("Could not delete plugin endpoint", 'error = err, stackTrace = err.stackTrace());
            return <http:InternalServerError>{body: "Something went wrong. Please try again later."};
        }

        return <http:Ok>{};
    }

    ////////////////////////////////////////////////////////////////////////////
    // Experiments /////////////////////////////////////////////////////////////
    ////////////////////////////////////////////////////////////////////////////

    # Get a list of experiments.
    #
    # The experiments list resource is paginated
    #
    # + search - filter by experiment name
    # + page - the requested page (starting with page 0)
    # + 'item\-count - the number of items per page (5 <= item-count <= 500)
    # + sort - 1 for asc sort, -1 for desc sort by experiment name
    # + return - the list resource containing the experiments
    resource function get experiments(string? search, int? page = 0, int? 'item\-count = 10, int? sort = 1) returns ExperimentListResponse|http:InternalServerError|http:BadRequest|http:NotFound {
        int intPage = (page is ()) ? 0 : page;
        int itemCount = (item\-count is ()) ? 10 : item\-count;
        int intSort = (sort is ()) ? 1 : sort;

        if (intPage < 0) {
            return <http:BadRequest>{body: "Cannot retrieve a negative page number!"};
        }

        if (itemCount < 5 || itemCount > 500) {
            return <http:BadRequest>{body: "Item count must be between 5 and 500 (both inclusive)!"};
        }

        var offset = intPage * itemCount;

        int experimentCount;
        database:ExperimentFull[] experiments;

        transaction {
            experimentCount = check database:getExperimentCount(search = search);
            if (offset >= experimentCount) {
                // page is out of range!
                check commit;
                return <http:NotFound>{};
            } else {
                experiments = check database:getExperiments(search = search, 'limit = itemCount, offset = offset, sort = intSort);
                check commit;
            }
        } on fail error err {
            log:printError("Could not get experiments.", 'error = err, stackTrace = err.stackTrace());
            // if with return does not correctly narrow type for rest of function... this does.
            http:InternalServerError resultErr = {body: "Something went wrong. Please try again later."};
            return resultErr;
        }

        // map to api response(s)
        var result = from var exp in experiments
            select mapToExperimentResponse(exp);
        // TODO include query params in self link
        return {'\@self: serverHost + "/experiments/", items: result, itemCount: experimentCount};
    }

    # Create a new experiment.
    #
    # + return - the created experiment resource
    @http:ResourceConfig {
        consumes: ["application/json"]
    }
    resource function post experiments(@http:Payload database:Experiment experiment) returns ExperimentResponse|http:InternalServerError {
        database:ExperimentFull result;
        transaction {
            result = check database:createExperiment(experiment);
            check commit;
        } on fail error err {
            log:printError("Could not create new experiment", 'error = err, stackTrace = err.stackTrace());
            return <http:InternalServerError>{body: "Something went wrong. Please try again later."};
        }

        return mapToExperimentResponse(result);
    }

    # Get a specific experiment by its id.
    #
    # + experimentId - the id of the requested experiment
    # + return - the experiment resource
    resource function get experiments/[int experimentId]() returns ExperimentResponse|http:InternalServerError|error {
        database:ExperimentFull result;
        transaction {
            result = check database:getExperiment(experimentId);
            check commit;
        } on fail error err {
            log:printError("Could not get experiment.", 'error = err, stackTrace = err.stackTrace());
            return <http:InternalServerError>{body: "Something went wrong. Please try again later."};
        }

        return mapToExperimentResponse(result);
    }

    # Update an existing experiment.
    #
    # + experimentId - the id of the experiment to update
    # + return - the updated experiment
    @http:ResourceConfig {
        consumes: ["application/json"]
    }
    resource function put experiments/[int experimentId](@http:Payload database:Experiment experiment) returns ExperimentResponse|http:InternalServerError {
        database:ExperimentFull result;
        transaction {
            result = check database:updateExperiment(experimentId, experiment);
            check commit;
        } on fail error err {
            log:printError("Could not update experiment.", 'error = err, stackTrace = err.stackTrace());
            return <http:InternalServerError>{body: "Something went wrong. Please try again later."};
        }

        return mapToExperimentResponse(result);
    }

    ////////////////////////////////////////////////////////////////////////////
    // Data ////////////////////////////////////////////////////////////////////
    ////////////////////////////////////////////////////////////////////////////

    # Get summary information about data available in the experiment.
    #
    # The summary is a map which keys are the available data types.
    # The values of the map are lists of content types describing the serialization
    # formats available for the specific data type. This summary can be used to
    # decide if all input requirements for a plugin can be fulfilled by the
    # data available in the experiment.
    #
    # + experimentId - the id of the experiment
    # + return - the summary information of the currently available data
    resource function get experiments/[int experimentId]/data\-summary() returns map<string[]>|http:InternalServerError {

        map<string[]> data;

        transaction {
            data = check database:getDataTypesSummary(experimentId);
            check commit;
        } on fail error err {
            log:printError("Could not get data types summary.", 'error = err, stackTrace = err.stackTrace());
            // if with return does not correctly narrow type for rest of function... this does.
            http:InternalServerError resultErr = {body: "Something went wrong. Please try again later."};
            return resultErr;
        }
        return data;
    }

    # Get a list of data available in the experiment.
    #
    # The data is sorted with newer versions appearing before oder versions.
    #
    # + experimentId - the id of the experiment
    # + sort - 1 for asc sort, -1 for desc sort by name and version
    # + search - search keyword in name, data type and content type (insensitive)
    # + return - the paginated list of data resources
    resource function get experiments/[int experimentId]/data(boolean? allVersions, string? search, int page = 0, int item\-count = 10, int? sort = 1) returns ExperimentDataListResponse|http:NotFound|http:InternalServerError|http:BadRequest {
        boolean includeAllVersions = allVersions == true || allVersions == ();
        int intSort = (sort is ()) ? 1 : sort;
        string searchString = (search is ()) ? "" : search;

        if (page < 0) {
            return <http:BadRequest>{body: "Cannot retrieve a negative page number!"};
        }

        if (item\-count < 5 || item\-count > 500) {
            return <http:BadRequest>{body: "Item count must be between 5 and 500 (both inclusive)!"};
        }

        var offset = page * item\-count;

        int dataCount;
        database:ExperimentDataFull[] data;

        transaction {
            dataCount = check database:getExperimentDataCount(experimentId, searchString, all = includeAllVersions);
            if (offset >= dataCount) {
                // page is out of range!
                check commit;
                return <http:NotFound>{};
            } else {
                data = check database:getDataList(experimentId, searchString, all = includeAllVersions, 'limit = item\-count, offset = offset, sort = intSort);
                check commit;
            }
        } on fail error err {
            log:printError("Could not get experiment data list.", 'error = err, stackTrace = err.stackTrace());

            // if with return does not correctly narrow type for rest of function... this does.
            http:InternalServerError resultErr = {body: "Something went wrong. Please try again later."};
            return resultErr;
        }

        var dataList = from var d in data
            select mapToExperimentDataResponse(d);
        // TODO add query params to self URL
        return {'\@self: string `${serverHost}/experiments/${experimentId}/data/?allVersions=${includeAllVersions}`, items: dataList, itemCount: dataCount};
    }

    # Get a specific experiment data resource.
    #
    # + experimentId - the id of the experiment
    # + version - the version of the experiment data resource (optional, defaults to "latest")
    # + return - the experiment data resource
    resource function get experiments/[int experimentId]/data/[string name](string? 'version) returns ExperimentDataResponse|http:InternalServerError {
        database:ExperimentDataFull data;
        int? producingStep;
        int[]? inputFor;

        transaction {
            data = check database:getData(experimentId, name, 'version);
            producingStep = check database:getProducingStepOfData(data);
            inputFor = check database:getStepsUsingData(data);
            check commit;
        } on fail error err {
            log:printError("Could not get experiment data resource.", 'error = err, stackTrace = err.stackTrace());

            return <http:InternalServerError>{body: "Something went wrong. Please try again later."};
        }

        return mapToExperimentDataResponse(data, producingStep, inputFor);
    }

    # Download the actual data behind the experiment data resource.
    #
    # + experimentId - the id of the experiment
    # + version - the version of the experiment data resource (optional, defaults to "latest")
    # + return - the data of the experiment data resource
    resource function get experiments/[int experimentId]/data/[string name]/download(string? 'version, http:Caller caller) returns error? {
        database:ExperimentDataFull data;

        http:Response resp = new;
        resp.addHeader("Access-Control-Allow-Origin", "*");
        resp.addHeader("Access-Control-Allow-Methods", "OPTIONS, GET");
        resp.addHeader("Access-Control-Allow-Headers", "range,Content-Type,Depth,User-Agent,X-File-Size,X-Requested-With,If-Modified-Since,X-File-Name,Cache-Control,Access-Control-Allow-Origin");

        transaction {
            data = check database:getData(experimentId, name, 'version);
            check commit;
        } on fail error err {
            log:printError("Could not get experiment data for download.", 'error = err, stackTrace = err.stackTrace());

            resp.statusCode = http:STATUS_INTERNAL_SERVER_ERROR;
            resp.setPayload("Something went wrong. Please try again later.");

            check caller->respond(resp);
        }

        resp.statusCode = http:STATUS_OK;
        var cType = data.contentType;
        if cType.startsWith("text/") || cType.startsWith("application/json") || cType.startsWith("application/X-lines+json") {
            resp.addHeader("Content-Disposition", string `inline; filename="${data.name}"`);
        } else {
            resp.addHeader("Content-Disposition", string `attachment; filename="${data.name}"`);
        }
        resp.setFileAsPayload(data.location, contentType = data.contentType);

        check caller->respond(resp);
    }

    ////////////////////////////////////////////////////////////////////////////
    // Timeline ////////////////////////////////////////////////////////////////
    ////////////////////////////////////////////////////////////////////////////

    # Get a list of timeline entries of an experiment.
    #
    # The list resource of timeline entries is paginated
    #
    # + experimentId - the id of the experiment
    # + plugin\-name - filter by plugin name
    # + 'version - filter by version (name + version for exact match)
    # + status - filter by status (pending/finished)
    # + uncleared\-substep - filter by step status (whether there is an uncleared substep that requires user inputs) - 1 for true, 0 for false 
    # + page - the requested page (starting with page 0)
    # + 'item\-count - the number of items per page (5 <= item-count <= 500)
    # + sort - 1 for asc sort, -1 for desc sort by step sequence
    # + return - the list resource containing the timeline entries
    resource function get experiments/[int experimentId]/timeline(string? plugin\-name, string? 'version, string? status, int? uncleared\-substep, int page = 0, int item\-count = 0, int? sort = 1) returns TimelineStepListResponse|http:BadRequest|http:NotFound|http:InternalServerError {

        if (page < 0) {
            return <http:BadRequest>{body: "Cannot retrieve a negative page number!"};
        }

        if (item\-count < 5 || item\-count > 500) {
            return <http:BadRequest>{body: "Item count must be between 5 and 500 (both inclusive)!"};
        }

        int intSort = (sort is ()) ? 1 : sort;
        var offset = page * item\-count;

        int stepCount;
        database:TimelineStepFull[] steps;

        transaction {

            stepCount = check database:getTimelineStepCount(experimentId, plugin\-name, 'version, status, uncleared\-substep);
            if (offset >= stepCount) {
                // page is out of range!
                check commit;
                return <http:NotFound>{};
            } else {
                steps = check database:getTimelineStepList(experimentId, plugin\-name, 'version, status, uncleared\-substep, 'limit = item\-count, offset = offset, sort = intSort);
                check commit;
            }

        } on fail error err {
            log:printError("Could not get timeline step list.", 'error = err, stackTrace = err.stackTrace());
            // if with return does not correctly narrow type for rest of function... this does.
            http:InternalServerError resultErr = {body: "Something went wrong. Please try again later."};
            return resultErr;
        }

        var stepList = from var s in steps
            select mapToTimelineStepMinResponse(s);
        return {'\@self: string `${serverHost}/experiments/${experimentId}/timeline`, items: stepList, itemCount: stepCount};
    }

    # Create a new timeline step entry.
    #
    # This also creates a new result watcher that keeps polling the plugin result
    # until the final result is available.
    #
    # + experimentId - the id of the experiment
    # + return - the created timeline step resource
    resource function post experiments/[int experimentId]/timeline(@http:Payload TimelineStepPost stepData) returns TimelineStepResponse|http:InternalServerError {
        database:TimelineStepWithParams createdStep;
        database:ExperimentDataReference[] inputData;

        transaction {
            inputData = check trap from var inputUrl in stepData.inputData
                select checkpanic mapFileUrlToDataRef(experimentId, inputUrl); // FIXME move back to check if https://github.com/ballerina-platform/ballerina-lang/issues/34894 is resolved
            createdStep = check database:createTimelineStep(
                experimentId = experimentId,
                parameters = stepData.parameters,
                parametersContentType = stepData.parametersContentType,
                processorName = stepData.processorName,
                processorVersion = stepData.processorVersion,
                processorLocation = stepData.processorLocation
            );
            check database:saveTimelineStepInputData(createdStep.stepId, experimentId, inputData);
            check database:createTimelineStepResultWatcher(createdStep.stepId, mapToInternalUrl(stepData.resultLocation));
            check commit;
        } on fail error err {
            log:printError("Could not create new timeline step entry.", 'error = err, stackTrace = err.stackTrace());
            // if with return does not correctly narrow type for rest of function... this does.
            http:InternalServerError resultErr = {body: "Something went wrong. Please try again later."};
            return resultErr;
        }
        do {
            ResultWatcher watcher = check new (createdStep.stepId);
            check watcher.schedule(...configuredWatcherIntervalls);
        } on fail error err {
            log:printError("Failed to start watcher.", 'error = err, stackTrace = err.stackTrace());
            // if with return does not correctly narrow type for rest of function... this does.
            http:InternalServerError resultErr = {body: "Failed to start watcher."};
            return resultErr;
        }
        return mapToTimelineStepResponse(createdStep, (), inputData, []);
    }

    # Get a specific timeline step by its step number.
    #
    # + experimentId - the id of the experiment
    # + timelineStepSequence - the step number of the timeline step
    # + return - the requested timeline step resource
    resource function get experiments/[int experimentId]/timeline/[int timelineStepSequence]() returns TimelineStepResponse|http:InternalServerError {
        database:TimelineStepWithParams step;
        database:ExperimentDataReference[] inputData;
        database:ExperimentDataReference[] outputData;
        database:TimelineSubstepSQL[] substeps;
        transaction {
            step = check database:getTimelineStep(experimentId = experimentId, sequence = timelineStepSequence);
            inputData = check database:getStepInputData(step);
            outputData = check database:getStepOutputData(step);
            // duplicates input data for substeps, but overhead is negligible 
            // TODO: FIXME substep has stepId field that is misinterpreted by ui -> change to sequence
            substeps = check database:getTimelineSubstepsWithInputData(step.stepId);
            check commit;
        } on fail error err {
            log:printError("Could not get timeline step.", 'error = err, stackTrace = err.stackTrace());
            return <http:InternalServerError>{body: "Something went wrong. Please try again later."};
        }

        return mapToTimelineStepResponse(step, substeps, inputData, outputData);
    }

    # Update the result quality associated with a specific timeline step.
    #
    # Result quality must be one of the following values: 'UNKNOWN', 'NEUTRAL', 'GOOD', 'BAD', 'ERROR', or 'UNUSABLE'.
    #
    # + experimentId - the id of the experiment
    # + timelineStep - the step number of the timeline step
    # + return - an empty response with a 2xx http status code on success
    resource function put experiments/[int experimentId]/timeline/[int timelineStep](@http:Payload TimelineStepResultQualityPut resultQuality) returns http:Ok|http:BadRequest|http:InternalServerError {
        string rq = resultQuality.resultQuality;
        if rq != "UNKNOWN" && rq != "NEUTRAL" && rq != "GOOD" && rq != "BAD" && rq != "ERROR" && rq != "UNUSABLE" {
            return <http:BadRequest>{body: "Result quality must be one of the following values: 'UNKNOWN', 'NEUTRAL', 'GOOD', 'BAD', 'ERROR', or 'UNUSABLE'."};
        }
        transaction {
            check database:updateTimelineStepResultQuality(experimentId, timelineStep, resultQuality.resultQuality);
            check commit;
        } on fail error err {
            log:printError("Could not update result quality of timeline step.", 'error = err, stackTrace = err.stackTrace());
            return <http:InternalServerError>{body: "Something went wrong. Please try again later."};
        }

        return <http:Ok>{};
    }

    # Get the notes associated with a specific timelin step.
    #
    # + experimentId - the id of the experiment
    # + timelineStepSequence - the step number of the timeline step
    # + return - the timline step notes
    resource function get experiments/[int experimentId]/timeline/[int timelineStepSequence]/notes() returns TimelineStepNotesResponse|http:InternalServerError {
        string result;

        transaction {
            result = check database:getTimelineStepNotes(experimentId, timelineStepSequence);
            check commit;
        } on fail error err {
            log:printError("Could not get timeline step notes.", 'error = err, stackTrace = err.stackTrace());
            return <http:InternalServerError>{body: "Something went wrong. Please try again later."};
        }

        return {
            '\@self: string `${serverHost}/experiments/${experimentId}/timeline/${timelineStepSequence}/notes`,
            notes: result
        };
    }

    # Update the notes associated with a specific timeline step.
    #
    # + experimentId - the id of the experiment
    # + timelineStep - the step number of the timeline step
    # + return - the updated timline step notes
    resource function put experiments/[int experimentId]/timeline/[int timelineStep]/notes(@http:Payload TimelineStepNotesPost notes) returns http:Ok|http:InternalServerError {
        transaction {
            check database:updateTimelineStepNotes(experimentId, timelineStep, notes.notes);
            check commit;
        } on fail error err {
            log:printError("Could not update timeline step notes.", 'error = err, stackTrace = err.stackTrace());
            return <http:InternalServerError>{body: "Something went wrong. Please try again later."};
        }

        return <http:Ok>{};
    }

    resource function get experiments/[int experimentId]/timeline/[int timelineStep]/parameters(http:Caller caller) returns error? {
        database:TimelineStepWithParams result;

        http:Response resp = new;
        resp.addHeader("Access-Control-Allow-Origin", "*");
        resp.addHeader("Access-Control-Allow-Methods", "OPTIONS, GET");
        resp.addHeader("Access-Control-Allow-Headers", "range,Content-Type,Depth,User-Agent,X-File-Size,X-Requested-With,If-Modified-Since,X-File-Name,Cache-Control,Access-Control-Allow-Origin");

        transaction {
            result = check database:getTimelineStep(experimentId = experimentId, sequence = timelineStep);
            check commit;
        } on fail error err {
            log:printError("Could not get timeline step for parameter retrieval.", 'error = err, stackTrace = err.stackTrace());

            resp.statusCode = http:STATUS_INTERNAL_SERVER_ERROR;
            resp.setPayload("Something went wrong. Please try again later.");

            check caller->respond(resp);
        }

        resp.statusCode = http:STATUS_OK;
        var cType = result.parametersContentType;
        if cType.startsWith("text/") || cType.startsWith("application/json") || cType.startsWith("application/X-lines+json") {
            resp.addHeader("Content-Disposition", "inline; filename=\"parameters\"");
        } else {
            resp.addHeader("Content-Disposition", "attachment; filename=\"parameters\"");
        }
        resp.setTextPayload(result.parameters, contentType = result.parametersContentType);

        check caller->respond(resp);
    }

    # Post the user input data associated with an unfinished timeline substep.
    #
    # + experimentId - the id of the experiment
    # + timelineStepSequence - the step number of the timeline step
    # + substepNr - the step number of the timeline substep
    # + return - the updated timline substep
    resource function post experiments/[int experimentId]/timeline/[int timelineStepSequence]/substeps/[int substepNr](@http:Payload TimelineSubstepPost substepData) returns TimelineSubstepResponseWithParams|http:InternalServerError {
        database:TimelineStepWithParams step;
        database:TimelineSubstepSQL substep;
        database:ExperimentDataReference[] inputData;

        transaction {
            inputData = check trap from var inputUrl in substepData.inputData
                select checkpanic mapFileUrlToDataRef(experimentId, inputUrl); // FIXME move back to check if https://github.com/ballerina-platform/ballerina-lang/issues/34894 is resolved
            step = check database:getTimelineStep(experimentId = experimentId, sequence = timelineStepSequence);
            // verify that substep is in database
            substep = check database:getTimelineSubstep(step.stepId, substepNr);
            // save input data and update progress
            check database:saveTimelineSubstepParams(step.stepId, substepNr, substepData.parameters, substepData.parametersContentType);
            check database:saveTimelineSubstepInputData(step.stepId, substepNr, experimentId, inputData);
            check commit;
        } on fail error err {
            log:printError("Could not save input data for timeline substep.", 'error = err, stackTrace = err.stackTrace());
            // if with return does not correctly narrow type for rest of function... this does.
            http:InternalServerError resultErr = {body: "Something went wrong. Please try again later."};
            return resultErr;
        }
        do {
            // reschedule result watcher (already running for the timeline step the substep is associated with)
            ResultWatcher watcher;
            lock {
                watcher = check getResultWatcherFromRegistry(step.stepId);
            }
            check watcher.schedule(...configuredWatcherIntervalls);
        } on fail error err {
            log:printError("Failed to restart watcher.", 'error = err, stackTrace = err.stackTrace());
            // if with return does not correctly narrow type for rest of function... this does.
            http:InternalServerError resultErr = {body: "Failed to restart watcher."};
            return resultErr;
        }
        return mapToTimelineSubstepResponse(experimentId, timelineStepSequence, substep, inputData);
    }

    # Get a list of substeps of a timeline entry.
    #
    # + experimentId - the id of the experiment
    # + timelineStepSequence - the step number of the timeline step
    # + return - the list of timline substeps
    resource function get experiments/[int experimentId]/timeline/[int timelineStepSequence]/substeps() returns TimelineSubstepListResponse|http:InternalServerError {
        // no pagination
        database:TimelineSubstepSQL[] substeps;

        transaction {
            database:TimelineStepWithParams step = check database:getTimelineStep(experimentId = experimentId, sequence = timelineStepSequence);
            substeps = check database:getTimelineSubsteps(step.stepId, experimentId);
            check commit;
        } on fail error err {
            log:printError("Could not get list of timeline substeps.", 'error = err, stackTrace = err.stackTrace());
            // if with return does not correctly narrow type for rest of function... this does.
            http:InternalServerError resultErr = {body: "Something went wrong. Please try again later."};
            return resultErr;
        }
        TimelineSubstepResponseWithoutParams[] substepsResponse = mapToTimelineSubstepListResponse(experimentId, timelineStepSequence, substeps);
        return {
            '\@self: string `${serverHost}/experiments/${experimentId}/timeline/${timelineStepSequence}/substeps`,
            items: substepsResponse
        };
    }

    # Get a specific substep of a timeline entry.
    #
    # + experimentId - the id of the experiment
    # + timelineStepSequence - the step number of the timeline step
    # + substepNr - the step number of the timeline substep
    # + return - the requested timline substep
    resource function get experiments/[int experimentId]/timeline/[int timelineStepSequence]/substeps/[int substepNr]() returns TimelineSubstepResponseWithParams|http:InternalServerError {
        database:TimelineSubstepWithParams substep;
        database:ExperimentDataReference[] inputData;

        transaction {
            // FIXME timelineStep != database step id!!!! Requested timelineStepSequence is in fact stepId (ui should not know that id) 
            substep = check database:getTimelineSubstepWithParams(experimentId, timelineStepSequence, substepNr);
            inputData = check database:getSubstepInputData(substep.stepId, substep.substepNr);
            check commit;
        } on fail error err {
            log:printError("Could not get timeline substep entry.", 'error = err, stackTrace = err.stackTrace());
            // if with return does not correctly narrow type for rest of function... this does.
            http:InternalServerError resultErr = {body: "Something went wrong. Please try again later."};
            return resultErr;
        }
        return mapToTimelineSubstepResponse(experimentId, timelineStepSequence, substep, inputData);
    }

    resource function get experiments/[int experimentId]/timeline/[int timelineStep]/substeps/[int substepNr]/parameters(http:Caller caller) returns error? {
        database:TimelineSubstepWithParams substep;

        http:Response resp = new;
        resp.addHeader("Access-Control-Allow-Origin", "*");
        resp.addHeader("Access-Control-Allow-Methods", "OPTIONS, GET");
        resp.addHeader("Access-Control-Allow-Headers", "range,Content-Type,Depth,User-Agent,X-File-Size,X-Requested-With,If-Modified-Since,X-File-Name,Cache-Control,Access-Control-Allow-Origin");

        transaction {
            substep = check database:getTimelineSubstepWithParams(experimentId, timelineStep, substepNr);
            check commit;
        } on fail error err {
            log:printError("Could not get parameters for timeline substep.", 'error = err, stackTrace = err.stackTrace());

            resp.statusCode = http:STATUS_INTERNAL_SERVER_ERROR;
            resp.setPayload("Something went wrong. Please try again later.");

            check caller->respond(resp);
        }

        resp.statusCode = http:STATUS_OK;
        var cType = substep.parametersContentType;
        if cType.startsWith("text/") || cType.startsWith("application/json") || cType.startsWith("application/X-lines+json") {
            resp.addHeader("Content-Disposition", "inline; filename=\"parameters\"");
        } else {
            resp.addHeader("Content-Disposition", "attachment; filename=\"parameters\"");
        }
        resp.setTextPayload(substep.parameters, contentType = substep.parametersContentType);

        check caller->respond(resp);
    }

    # Clone an experiment.
    #
    # + experimentId - the id of the experiment to be cloned
    # + return - the cloned experiment resource
    resource function post experiments/[int experimentId]/clone() returns ExperimentResponse|http:InternalServerError {
        database:ExperimentFull result;
        transaction {
            result = check database:cloneExperiment(experimentId);
            check commit;
        } on fail error err {
            log:printError("Could not clone the experiment.", 'error = err, stackTrace = err.stackTrace());
            return <http:InternalServerError>{body: "Something went wrong. Please try again later."};
        }

        return mapToExperimentResponse(result);
    }
}

# Start all ResultWatchers from their DB entries.
public function main() {
    // insert preset plugin runners and plugins into database
    transaction {
        database:PluginEndpointFull|error x;
        foreach string pRunner in preconfiguredPluginRunners {
            x = database:addPluginEndpoint({url: pRunner, 'type: "PluginRunner"});
            if x is error {
                log:printDebug("Could not load preset plugin-runner endpoint", 'error = x, stackTrace = x.stackTrace());
            }
        }
        foreach string plugin in preconfiguredPlugins {
            x = check database:addPluginEndpoint({url: plugin, 'type: "Plugin"});
            if x is error {
                log:printDebug("Could not load preset plugin endpoint", 'error = x, stackTrace = x.stackTrace());
            }
        }
        check commit;
    } on fail error err {
        log:printError("Could not load preset plugin(-runner) endpoints", 'error = err, stackTrace = err.stackTrace());
    }

    // registering background tasks
    transaction {
        var stepsToWatch = check database:getTimelineStepsWithResultWatchers();
        foreach var stepId in stepsToWatch {
            ResultWatcher watcher = check new (stepId);
            check watcher.schedule(...configuredWatcherIntervalls);
        }
        check commit;
    } on fail error err {
        log:printError("Could not start result watchers.", 'error = err, stackTrace = err.stackTrace());
    }
}<|MERGE_RESOLUTION|>--- conflicted
+++ resolved
@@ -71,17 +71,8 @@
 # + return - the configured host base path (including protocol and port)
 function getHost() returns string {
     string h = os:getEnv("QHANA_HOST");
-<<<<<<< HEAD
-    if (regex:matches(h, "^https?://")) {
-        do {
-            return h;
-        } on fail {
-            // error should never happen if regex is correct...
-        }
-=======
     if (regex:matches(h, "^https?:\\/\\/.*$")) {
         return h;
->>>>>>> 06fb9b09
     }
     return host;
 }
