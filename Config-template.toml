--- conflicted
+++ resolved
@@ -1,33 +1,3 @@
-<<<<<<< HEAD
-[qhana.qhana_backend]
-
-# the port the server will listen on
-port = 9090
-
-# the domains allowed cors requests
-corsDomains = ["http://localhost:4200", "*"]
-
-
-[qhana.qhana_backend.database]
-# make sure to include all config keys! (the headlines in [])
-
-# Either "sqlite" or "mariadb"
-dbType = "sqlite"
-
-
-# File Path to the sqlite db
-dbPath = "qhana-backend.db"
-
-
-# Hostname + port for mariadb db
-dbHost = "localhost:3306"
-# DB name for mariadb db
-dbName = "QHAnaExperiments"
-# DB user for mariadb db
-dbUser = "QHAna"
-# DB password for mariadb db
-dbPassword = "SecretPassword"
-=======
 [ballerina.log]
 level = "DEBUG"
 
@@ -58,5 +28,4 @@
 # DB user for mariadb db
 dbUser = "QHAna"
 # DB password for mariadb db
-dbPassword = "SecretPassword"
->>>>>>> 9de8493e
+dbPassword = "SecretPassword"