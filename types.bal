--- conflicted
+++ resolved
@@ -1,475 +1,3 @@
-<<<<<<< HEAD
-// Copyright 2021 University of Stuttgart
-//
-// Licensed under the Apache License, Version 2.0 (the "License");
-// you may not use this file except in compliance with the License.
-// You may obtain a copy of the License at
-//
-//     http://www.apache.org/licenses/LICENSE-2.0
-//
-// Unless required by applicable law or agreed to in writing, software
-// distributed under the License is distributed on an "AS IS" BASIS,
-// WITHOUT WARRANTIES OR CONDITIONS OF ANY KIND, either express or implied.
-// See the License for the specific language governing permissions and
-// limitations under the License.
-
-import ballerina/time;
-import ballerina/mime;
-import ballerina/regex;
-import ballerina/url;
-import qhana_backend.database;
-
-# Generic error response for the api.
-#
-# + message - The error message
-# + code - The http status code
-public type Error record {
-    string message;
-    int code;
-};
-
-# The base record for api responses.
-#
-# + '\@self - Canonical self link of the resource
-public type ApiResponse record {|
-    string '\@self;
-|};
-
-# The root api response
-#
-# + experiments - Url to the experiments collection resource
-# + pluginRunners - Url to the plugin runners collection resource
-# + tasks - Url to the tasks collection resource
-public type RootResponse record {|
-    *ApiResponse;
-    string experiments;
-    string pluginRunners;
-    string tasks;
-|};
-
-# Post payload to create new plugin endpoint resources.
-#
-# + url - the URL of the plugin endpoint
-# + 'type - the type of the endpoint ("Plugin"|"PluginRunner")
-public type PluginEndpointPost record {|
-    string url;
-    string 'type = "PluginRunner";
-|};
-
-# A plugin endpoint resource.
-#
-# + endpointId - the id of the plugin endpoint
-# + url - the URL of the plugin endpoint
-# + 'type - the type of the endpoint ("Plugin"|"PluginRunner")
-public type PluginEndpointResponse record {|
-    *ApiResponse;
-    int endpointId;
-    string url;
-    string 'type = "PluginRunner";
-|};
-
-# The plugin endpoints list resource.
-#
-# + items - the plugin endpoint resources
-# + itemCount - the total count of plugin endpoints
-public type PluginEndpointsListResponse record {|
-    *ApiResponse;
-    PluginEndpointResponse[] items;
-    int itemCount;
-|};
-
-# Helper function to map from `PluginEndpointFull` database record to API record.
-#
-# + endpoint - the input database record
-# + return - the mapped record
-public isolated function mapToPluginEndpointResponse(database:PluginEndpointFull endpoint) returns PluginEndpointResponse {
-    return {
-        '\@self: string `/plugin-endpoints/${endpoint.id}`,
-        endpointId: endpoint.id,
-        url: endpoint.url,
-        'type: endpoint.'type
-    };
-}
-
-////////////////////////////////////////////////////////////////////////////////
-// Experiments /////////////////////////////////////////////////////////////////
-////////////////////////////////////////////////////////////////////////////////
-
-# Api response for a single experiment.
-#
-# + experimentId - The database id of the experiment
-public type ExperimentResponse record {|
-    *ApiResponse;
-    int experimentId;
-    *database:Experiment;
-|};
-
-# Api response for a list of experiments.
-#
-# + items - The experiment list
-# + itemCount - The total number of resources in the collection
-public type ExperimentListResponse record {|
-    *ApiResponse;
-    ExperimentResponse[] items;
-    int itemCount;
-|};
-
-# Convenience function to map database experiment entries to experiment responses.
-#
-# + experiment - The full experiment data from the database
-# + return - The api response
-public isolated function mapToExperimentResponse(database:ExperimentFull experiment) returns ExperimentResponse {
-    return {
-        '\@self: string `/experiments/${experiment.experimentId}`,
-        experimentId: experiment.experimentId,
-        name: experiment.name,
-        description: experiment.description
-    };
-}
-
-////////////////////////////////////////////////////////////////////////////////
-// Data ////////////////////////////////////////////////////////////////////////
-////////////////////////////////////////////////////////////////////////////////
-
-# Experiment data resource record.
-#
-# + download - a download link of the data
-# + producingStep - the timeline step which produced the data
-# + producingStepLink - a link to the producing timeline step
-# + inputFor - a list of timeline steps in which this data was used as input
-# + inputForLinks - a list of links to timeline steps in which this data was used as input
-# + name - the (file-) name of the data
-# + 'version - the version of the data
-# + 'type - the datatype tag
-# + contentType - the content type tag
-public type ExperimentDataResponse record {|
-    *ApiResponse;
-    string download;
-    int producingStep?;
-    string producingStepLink?;
-    int[] inputFor?;
-    string[] inputForLinks?;
-    string name;
-    int 'version;
-    string 'type;
-    string contentType;
-|};
-
-# The experiment data list record.
-#
-# + items - The list of experiment data resources
-# + itemCount - The total count of experiment data resources
-public type ExperimentDataListResponse record {|
-    *ApiResponse;
-    ExperimentDataResponse[] items;
-    int itemCount;
-|};
-
-# Helper function to map from `ExperimentDataFull` database record to API record.
-#
-# + data - the input data record
-# + producingStep - the database record of the producing step
-# + inputFor - the list of database records of steps this data was used in
-# + return - the mapped record
-public isolated function mapToExperimentDataResponse(database:ExperimentDataFull data, int? producingStep = (), int[]? inputFor = ()) returns ExperimentDataResponse {
-    ExperimentDataResponse dataMapped = {
-        '\@self: string `/experiments/${data.experimentId}/data/${data.name}?version=${data.'version}`,
-        download: string `/experiments/${data.experimentId}/data/${data.name}/download?version=${data.'version}`,
-        name: data.name,
-        'version: data.'version,
-        'type: data.'type,
-        contentType: data.contentType
-    };
-    if (producingStep != ()) {
-        dataMapped.producingStep = producingStep;
-        dataMapped.producingStepLink = string `/experiments/${data.experimentId}/timeline/${producingStep}`;
-    }
-    if (inputFor != ()) {
-        dataMapped.inputFor = inputFor;
-        dataMapped.inputForLinks = from var step in inputFor
-            select string `/experiments/${data.experimentId}/timeline/${step}`;
-    }
-    return dataMapped;
-}
-
-////////////////////////////////////////////////////////////////////////////////
-// Timeline ////////////////////////////////////////////////////////////////////
-////////////////////////////////////////////////////////////////////////////////
-
-# Post payload to create a new timeline step.
-#
-# + resultLocation - the URL of the pending QHAna plugin result
-# + inputData - a list of all data used as input (must also be part of parameters!) 
-# + processorName - the plugin name processing the request
-# + processorVersion - the plugin version
-# + processorLocation - the root URL of the plugin
-# + parameters - the user inputs used to request the plugin result
-# + parametersContentType - the parameter encoding content type
-public type TimelineStepPost record {|
-    string resultLocation;
-    string[] inputData;
-    string processorName;
-    string? processorVersion = ();
-    string? processorLocation = ();
-    string? parameters;
-    string parametersContentType = mime:APPLICATION_FORM_URLENCODED;
-    *database:Progress;
-|};
-
-# Minimal timeline step resource record.
-#
-# + notes - a link to the step notes
-# + sequence - the sequence number of the step in the experiment (used as step id)
-# + 'start - the time the step was recorded into the backend database
-# + end - the time the result was recorded into the backend database
-# + status - the current status of the step
-# + resultQuality - the result quality
-# + processorName - the plugin name processing the request
-# + processorVersion - the plugin version
-# + processorLocation - the root URL of the plugin
-# + parameters - a link to the parameters
-# + parametersContentType - the parameter encoding content type
-public type TimelineStepMinResponse record {|
-    *ApiResponse;
-    string notes;
-    int sequence;
-    string 'start;
-    string? end = ();
-    string status;
-    string resultQuality;
-    string processorName;
-    string? processorVersion = ();
-    string? processorLocation = ();
-    string parameters;
-    string parametersContentType = mime:APPLICATION_FORM_URLENCODED;
-    *database:Progress;
-|};
-
-# The full timeline step record.
-#
-# + resultLog - the result log present in the pending plugin result
-# + inputData - the input data used (also part of the input parameters)
-# + inputDataLinks - links to the input data
-# + outputData - the output data of the timeline step
-# + outputDataLinks - links to the output data
-# + substeps - a list of substeps
-public type TimelineStepResponse record {|
-    *TimelineStepMinResponse;
-    string resultLog;
-    database:ExperimentDataReference[] inputData;
-    string[] inputDataLinks;
-    database:ExperimentDataReference[] outputData;
-    string[] outputDataLinks;
-    database:TimelineSubstepSQL[]? substeps = ();
-|};
-
-# A list of timeline steps.
-# 
-# Uses the minimal timeline step record.
-#
-# + items - the timeline steps
-# + itemCount - the total number of timeline steps
-public type TimelineStepListResponse record {|
-    *ApiResponse;
-    TimelineStepMinResponse[] items;
-    int itemCount;
-|};
-
-# Post payload to provide the input parameters of a timeline substep.
-#
-# + inputData - the input data used in the substep (also in parameters)
-# + parameters - the input parameters
-# + parametersContentType - the parameter encoding content type
-public type TimelineSubstepPost record {|
-    string[] inputData;
-    string? parameters;
-    string parametersContentType = mime:APPLICATION_FORM_URLENCODED;
-|};
-
-# Timeline substep record.
-#
-# + stepId - the step id this is a substep of (the sequence number of the step)
-# + substepId - the substep id (a string id given to the substep by the plugin)
-# + substepNr - the sequence number of the substep in the current step
-# + href - the endpoint URL of the substep
-# + hrefUi - the micro frontend URL of the substep
-# + cleared - the status of the substep (true once data was received for the substep)
-# + parameters - the input parameetrs of the substep
-# + parametersContentType - the parameter encoding content type
-# + inputData - the input data of the substep (also in parameters)
-# + inputDataLinks - links to the input data of the substep
-public type TimelineSubstepResponse record {|
-    *ApiResponse;
-    int stepId;
-    string? substepId;
-    int substepNr;
-    string href;
-    string? hrefUi;
-    int cleared;
-    string? parameters;
-    string parametersContentType = mime:APPLICATION_FORM_URLENCODED;
-    database:ExperimentDataReference[] inputData;
-    string[] inputDataLinks;
-|};
-
-# List of timeline substeps
-#
-# + items - the timeline substeps
-public type TimelineSubstepListResponse record {|
-    *ApiResponse;
-    database:TimelineSubstepSQL[] items;
-|};
-
-# Put payload to change the result quality field of a timeline step.
-#
-# + resultQuality - the new result quality
-public type TimelineStepResultQualityPut record {|
-    string resultQuality;
-|};
-
-# Timeline step notes record.
-#
-# + notes - the notes text/markdown content
-public type TimelineStepNotesResponse record {|
-    *ApiResponse;
-    string notes;
-|};
-
-# Payload to change the notes of a timeline step
-#
-# + notes - new the notes text/markdown content
-public type TimelineStepNotesPost record {|
-    string notes;
-|};
-
-# Helper function to map database `TimelineStepFull` records to minimal timeline step API records.
-#
-# + step - the input database record
-# + return - the mapped record
-public isolated function mapToTimelineStepMinResponse(database:TimelineStepFull step) returns TimelineStepMinResponse {
-    var end = step.end;
-    return {
-        '\@self: string `/experiments/${step.experimentId}/timeline/${step.sequence}`,
-        notes: string `./notes`,
-        sequence: step.sequence,
-        'start: time:utcToString(step.'start),
-        end: end == () ? () : time:utcToString(end),
-        status: step.status,
-        resultQuality: step.resultQuality,
-        processorName: step.processorName,
-        processorVersion: step.processorVersion,
-        processorLocation: step.processorLocation,
-        parameters: string `/experiments/${step.experimentId}/timeline/${step.sequence}/parameters`,
-        parametersContentType: step.parametersContentType,
-        progressValue: step.progressValue,
-        progressStart: step.progressStart,
-        progressTarget: step.progressTarget,
-        progressUnit: step.progressUnit
-    };
-}
-
-# Helper function to map database `TimelineStepFull` records to full timeline step API records.
-#
-# + step - the input database record
-# + substeps - the list of substeps
-# + inputData - the input data consumed in this step
-# + outputData - the output data produced by this step
-# + return - the mapped record  
-public isolated function mapToTimelineStepResponse(
-        database:TimelineStepWithParams step,
-        database:TimelineSubstepSQL[]? substeps,
-        database:ExperimentDataReference[] inputData = [],
-        database:ExperimentDataReference[] outputData = []
-) returns TimelineStepResponse {
-    var end = step.end;
-    var log = step.resultLog;
-    var inputDataLinks = from var dataRef in inputData
-        select string `/experiments/${step.experimentId}/data/${dataRef.name}?version=${dataRef.'version}`;
-    var outputDataLinks = from var dataRef in outputData
-        select string `/experiments/${step.experimentId}/data/${dataRef.name}?version=${dataRef.'version}`;
-    return {
-        '\@self: string `/experiments/${step.experimentId}/timeline/${step.sequence}`,
-        notes: string `./notes`,
-        sequence: step.sequence,
-        'start: time:utcToString(step.'start),
-        end: end == () ? () : time:utcToString(end),
-        status: step.status,
-        resultQuality: step.resultQuality,
-        resultLog: log == () ? "" : log,
-        processorName: step.processorName,
-        processorVersion: step.processorVersion,
-        processorLocation: step.processorLocation,
-        parametersContentType: step.parametersContentType,
-        parameters: string `/experiments/${step.experimentId}/timeline/${step.sequence}/parameters`,
-        inputData: inputData,
-        inputDataLinks: inputDataLinks,
-        outputData: outputData,
-        outputDataLinks: outputDataLinks,
-        progressValue: step.progressValue,
-        progressStart: step.progressStart,
-        progressTarget: step.progressTarget,
-        progressUnit: step.progressUnit,
-        substeps: substeps
-    };
-}
-
-# Helper function to map `TimelineSubstepWithParams` database records to API records.
-#
-# + experimentId - the id of the experiment the substep is part of
-# + substep - the input substep record
-# + inputData - the input data of the substep
-# + return - the mapped record
-public isolated function mapToTimelineSubstepResponse(
-        int experimentId,
-        database:TimelineSubstepWithParams substep,
-        database:ExperimentDataReference[] inputData = []
-) returns TimelineSubstepResponse {
-    var inputDataLinks = from var dataRef in inputData
-        select string `/experiments/${experimentId}/data/${dataRef.name}?version=${dataRef.'version}`;
-    return {
-        '\@self: string `/experiments/${experimentId}/timeline/${substep.substepNr}`,
-        stepId: substep.stepId,
-        substepId: substep.substepId,
-        substepNr: substep.substepNr,
-        href: substep.href,
-        hrefUi: substep.hrefUi,
-        cleared: substep.cleared,
-        parameters: substep?.parameters,
-        parametersContentType: substep?.parametersContentType,
-        inputData: inputData,
-        inputDataLinks: inputDataLinks
-    };
-}
-
-# Parse a data input URL to extract the URL parameters.
-#
-# + experimentId - the current experiment id
-# + url - the data input URL to parse
-# + return - the parsed parameters
-public isolated function mapFileUrlToDataRef(int experimentId, string url) returns database:ExperimentDataReference|error {
-    // TODO refactor once regex supports extrating group matches
-    var regex = string `^(https?:\/\/)?[^\/]*\/experiments\/${experimentId}\/data\/[^\/]+\/download\?version=(latest|[0-9]+)$`;
-    if !regex:matches(url, regex) {
-        return error("url does not match any file from the experiment." + url);
-    }
-    // retrieve actual positions with index of looks because regex module is lacking 
-    // this is safe(ish) because the regex above guarantees the format
-    var dataStart = url.indexOf("/data/");
-    var filenameEnd = url.lastIndexOf("/download?");
-    var queryStart = url.lastIndexOf("?");
-    var versionStart = url.lastIndexOf("=");
-    if dataStart == () || filenameEnd == () || queryStart == () || versionStart == () {
-        return error("A malformed url slipped through the regex test.");
-    } else {
-        var filename = url.substring(dataStart + 6, filenameEnd);
-        var versionNumber = url.substring(versionStart + 1, url.length());
-        return {
-            name: check url:decode(filename, "UTF-8"),
-            'version: check int:fromString(versionNumber)
-        };
-    }
-}
-=======
 // Copyright 2021 University of Stuttgart
 //
 // Licensed under the Apache License, Version 2.0 (the "License");
@@ -993,5 +521,4 @@
             'version: check int:fromString(versionNumber)
         };
     }
-}
->>>>>>> 9de8493e
+}